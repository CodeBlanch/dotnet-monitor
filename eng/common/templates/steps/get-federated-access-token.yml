--- conflicted
+++ resolved
@@ -1,12 +1,3 @@
-<<<<<<< HEAD
-steps:
-- template: /eng/common/core-templates/steps/get-federated-access-token.yml
-  parameters:
-    is1ESPipeline: false
-
-    ${{ each parameter in parameters }}:
-      ${{ parameter.key }}: ${{ parameter.value }}
-=======
 parameters:
 - name: federatedServiceConnection
   type: string
@@ -46,5 +37,4 @@
         exit 1
       }
       Write-Host "Setting '${{ parameters.outputVariableName }}' with the access token value"
-      Write-Host "##vso[task.setvariable variable=${{ parameters.outputVariableName }};issecret=true;isOutput=${{ parameters.isStepOutputVariable }}]$accessToken"
->>>>>>> f31276a8
+      Write-Host "##vso[task.setvariable variable=${{ parameters.outputVariableName }};issecret=true;isOutput=${{ parameters.isStepOutputVariable }}]$accessToken"