jobs:
<<<<<<< HEAD
- template: /eng/common/core-templates/job/source-index-stage1.yml
  parameters:
    is1ESPipeline: false
=======
- job: SourceIndexStage1
  dependsOn: ${{ parameters.dependsOn }}
  condition: ${{ parameters.condition }}
  variables:
  - name: SourceIndexUploadPackageVersion
    value: ${{ parameters.sourceIndexUploadPackageVersion }}
  - name: SourceIndexProcessBinlogPackageVersion
    value: ${{ parameters.sourceIndexProcessBinlogPackageVersion }}
  - name: SourceIndexPackageSource
    value: ${{ parameters.sourceIndexPackageSource }}
  - name: BinlogPath
    value: ${{ parameters.binlogPath }}
  - template: /eng/common/templates/variables/pool-providers.yml

  ${{ if ne(parameters.pool, '') }}:
    pool: ${{ parameters.pool }}
  ${{ if eq(parameters.pool, '') }}:
    pool:
      ${{ if eq(variables['System.TeamProject'], 'public') }}:
        name: $(DncEngPublicBuildPool)
        demands: ImageOverride -equals windows.vs2019.amd64.open
      ${{ if eq(variables['System.TeamProject'], 'internal') }}:
        name: $(DncEngInternalBuildPool)
        demands: ImageOverride -equals windows.vs2019.amd64

  steps:
  - ${{ each preStep in parameters.preSteps }}:
    - ${{ preStep }}

  - task: UseDotNet@2
    displayName: Use .NET 8 SDK
    inputs:
      packageType: sdk
      version: 8.0.x
      installationPath: $(Agent.TempDirectory)/dotnet
      workingDirectory: $(Agent.TempDirectory)

  - script: |
      $(Agent.TempDirectory)/dotnet/dotnet tool install BinLogToSln --version $(sourceIndexProcessBinlogPackageVersion) --add-source $(SourceIndexPackageSource) --tool-path $(Agent.TempDirectory)/.source-index/tools
      $(Agent.TempDirectory)/dotnet/dotnet tool install UploadIndexStage1 --version $(sourceIndexUploadPackageVersion) --add-source $(SourceIndexPackageSource) --tool-path $(Agent.TempDirectory)/.source-index/tools
    displayName: Download Tools
    # Set working directory to temp directory so 'dotnet' doesn't try to use global.json and use the repo's sdk.
    workingDirectory: $(Agent.TempDirectory)

  - script: ${{ parameters.sourceIndexBuildCommand }}
    displayName: Build Repository

  - script: $(Agent.TempDirectory)/.source-index/tools/BinLogToSln -i $(BinlogPath) -r $(Build.SourcesDirectory) -n $(Build.Repository.Name) -o .source-index/stage1output
    displayName: Process Binlog into indexable sln

  - ${{ if and(eq(parameters.runAsPublic, 'false'), ne(variables['System.TeamProject'], 'public'), notin(variables['Build.Reason'], 'PullRequest')) }}:
    - task: AzureCLI@2
      displayName: Get stage 1 auth token
      inputs:
        azureSubscription: 'SourceDotNet Stage1 Publish'
        addSpnToEnvironment: true
        scriptType: 'ps'
        scriptLocation: 'inlineScript'
        inlineScript: |
          echo "##vso[task.setvariable variable=ARM_CLIENT_ID;issecret=true]$env:servicePrincipalId"
          echo "##vso[task.setvariable variable=ARM_ID_TOKEN;issecret=true]$env:idToken"
          echo "##vso[task.setvariable variable=ARM_TENANT_ID;issecret=true]$env:tenantId"

    - script: |
        az login --service-principal -u $(ARM_CLIENT_ID) --tenant $(ARM_TENANT_ID) --allow-no-subscriptions --federated-token $(ARM_ID_TOKEN)
      displayName: "Login to Azure"
>>>>>>> 81abf5bc

    ${{ each parameter in parameters }}:
      ${{ parameter.key }}: ${{ parameter.value }}<|MERGE_RESOLUTION|>--- conflicted
+++ resolved
@@ -1,22 +1,7 @@
 jobs:
-<<<<<<< HEAD
 - template: /eng/common/core-templates/job/source-index-stage1.yml
   parameters:
     is1ESPipeline: false
-=======
-- job: SourceIndexStage1
-  dependsOn: ${{ parameters.dependsOn }}
-  condition: ${{ parameters.condition }}
-  variables:
-  - name: SourceIndexUploadPackageVersion
-    value: ${{ parameters.sourceIndexUploadPackageVersion }}
-  - name: SourceIndexProcessBinlogPackageVersion
-    value: ${{ parameters.sourceIndexProcessBinlogPackageVersion }}
-  - name: SourceIndexPackageSource
-    value: ${{ parameters.sourceIndexPackageSource }}
-  - name: BinlogPath
-    value: ${{ parameters.binlogPath }}
-  - template: /eng/common/templates/variables/pool-providers.yml
 
   ${{ if ne(parameters.pool, '') }}:
     pool: ${{ parameters.pool }}
@@ -70,7 +55,6 @@
     - script: |
         az login --service-principal -u $(ARM_CLIENT_ID) --tenant $(ARM_TENANT_ID) --allow-no-subscriptions --federated-token $(ARM_ID_TOKEN)
       displayName: "Login to Azure"
->>>>>>> 81abf5bc
 
-    ${{ each parameter in parameters }}:
-      ${{ parameter.key }}: ${{ parameter.value }}+    - script: $(Agent.TempDirectory)/.source-index/tools/UploadIndexStage1 -i .source-index/stage1output -n $(Build.Repository.Name) -s netsourceindexstage1 -b stage1
+      displayName: Upload stage1 artifacts to source index