<<<<<<< HEAD
=======
parameters:
  # This template adds arcade-powered source-build to CI. A job is created for each platform, as
  # well as an optional server job that completes when all platform jobs complete.

  # The name of the "join" job for all source-build platforms. If set to empty string, the job is
  # not included. Existing repo pipelines can use this job depend on all source-build jobs
  # completing without maintaining a separate list of every single job ID: just depend on this one
  # server job. By default, not included. Recommended name if used: 'Source_Build_Complete'.
  allCompletedJobId: ''

  # See /eng/common/templates/job/source-build.yml
  jobNamePrefix: 'Source_Build'

  # This is the default platform provided by Arcade, intended for use by a managed-only repo.
  defaultManagedPlatform:
    name: 'Managed'
    container: 'mcr.microsoft.com/dotnet-buildtools/prereqs:centos-stream8'

  # Defines the platforms on which to run build jobs. One job is created for each platform, and the
  # object in this array is sent to the job template as 'platform'. If no platforms are specified,
  # one job runs on 'defaultManagedPlatform'.
  platforms: []

  # If set to true and running on a non-public project,
  # Internal nuget and blob storage locations will be enabled.
  # This is not enabled by default because many repositories do not need internal sources
  # and do not need to have the required service connections approved in the pipeline.
  enableInternalSources: false

>>>>>>> 4eae3f1e
jobs:
- template: /eng/common/core-templates/jobs/source-build.yml
  parameters:
    is1ESPipeline: false

<<<<<<< HEAD
    ${{ each parameter in parameters }}:
      ${{ parameter.key }}: ${{ parameter.value }}
=======
- ${{ if ne(parameters.allCompletedJobId, '') }}:
  - job: ${{ parameters.allCompletedJobId }}
    displayName: Source-Build Complete
    pool: server
    dependsOn:
    - ${{ each platform in parameters.platforms }}:
      - ${{ parameters.jobNamePrefix }}_${{ platform.name }}
    - ${{ if eq(length(parameters.platforms), 0) }}:
      - ${{ parameters.jobNamePrefix }}_${{ parameters.defaultManagedPlatform.name }}

- ${{ each platform in parameters.platforms }}:
  - template: /eng/common/templates/job/source-build.yml
    parameters:
      jobNamePrefix: ${{ parameters.jobNamePrefix }}
      platform: ${{ platform }}
      enableInternalSources: ${{ parameters.enableInternalSources }}

- ${{ if eq(length(parameters.platforms), 0) }}:
  - template: /eng/common/templates/job/source-build.yml
    parameters:
      jobNamePrefix: ${{ parameters.jobNamePrefix }}
      platform: ${{ parameters.defaultManagedPlatform }}
      enableInternalSources: ${{ parameters.enableInternalSources }}
>>>>>>> 4eae3f1e
<|MERGE_RESOLUTION|>--- conflicted
+++ resolved
@@ -1,5 +1,3 @@
-<<<<<<< HEAD
-=======
 parameters:
   # This template adds arcade-powered source-build to CI. A job is created for each platform, as
   # well as an optional server job that completes when all platform jobs complete.
@@ -29,16 +27,11 @@
   # and do not need to have the required service connections approved in the pipeline.
   enableInternalSources: false
 
->>>>>>> 4eae3f1e
 jobs:
 - template: /eng/common/core-templates/jobs/source-build.yml
   parameters:
     is1ESPipeline: false
 
-<<<<<<< HEAD
-    ${{ each parameter in parameters }}:
-      ${{ parameter.key }}: ${{ parameter.value }}
-=======
 - ${{ if ne(parameters.allCompletedJobId, '') }}:
   - job: ${{ parameters.allCompletedJobId }}
     displayName: Source-Build Complete
@@ -61,5 +54,4 @@
     parameters:
       jobNamePrefix: ${{ parameters.jobNamePrefix }}
       platform: ${{ parameters.defaultManagedPlatform }}
-      enableInternalSources: ${{ parameters.enableInternalSources }}
->>>>>>> 4eae3f1e
+      enableInternalSources: ${{ parameters.enableInternalSources }}