--- conflicted
+++ resolved
@@ -1,18 +1,7 @@
 steps:
-<<<<<<< HEAD
 - template: /eng/common/core-templates/steps/get-delegation-sas.yml
   parameters:
     is1ESPipeline: true
-=======
-- task: AzureCLI@2
-  displayName: 'Generate delegation SAS Token for ${{ parameters.storageAccount }}/${{ parameters.container }}'
-  inputs:
-    azureSubscription: ${{ parameters.federatedServiceConnection }}
-    scriptType: 'pscore'
-    scriptLocation: 'inlineScript'
-    inlineScript: |
-      # Calculate the expiration of the SAS token and convert to UTC
-      $expiry = (Get-Date).AddHours(${{ parameters.expiryInHours }}).ToUniversalTime().ToString("yyyy-MM-ddTHH:mm:ssZ")
 
       # Temporarily work around a helix issue where SAS tokens with / in them will cause incorrect downloads
       # of correlation payloads. https://github.com/dotnet/dnceng/issues/3484
@@ -33,7 +22,6 @@
       if ('${{ parameters.base64Encode }}' -eq 'true') {
         $sas = [Convert]::ToBase64String([System.Text.Encoding]::UTF8.GetBytes($sas))
       }
->>>>>>> fb2f6b1c
 
-    ${{ each parameter in parameters }}:
-      ${{ parameter.key }}: ${{ parameter.value }}+      Write-Host "Setting '${{ parameters.outputVariableName }}' with the access token value"
+      Write-Host "##vso[task.setvariable variable=${{ parameters.outputVariableName }};issecret=true]$sas"