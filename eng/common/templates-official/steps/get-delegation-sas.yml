--- conflicted
+++ resolved
@@ -1,9 +1,4 @@
 steps:
-<<<<<<< HEAD
-- template: /eng/common/core-templates/steps/get-delegation-sas.yml
-  parameters:
-    is1ESPipeline: true
-=======
 - task: AzureCLI@2
   displayName: 'Generate delegation SAS Token for ${{ parameters.storageAccount }}/${{ parameters.container }}'
   inputs:
@@ -29,7 +24,6 @@
       if ('${{ parameters.base64Encode }}' -eq 'true') {
         $sas = [Convert]::ToBase64String([System.Text.Encoding]::UTF8.GetBytes($sas))
       }
->>>>>>> e28ed23a
 
-    ${{ each parameter in parameters }}:
-      ${{ parameter.key }}: ${{ parameter.value }}+      Write-Host "Setting '${{ parameters.outputVariableName }}' with the access token value"
+      Write-Host "##vso[task.setvariable variable=${{ parameters.outputVariableName }};issecret=true]$sas"