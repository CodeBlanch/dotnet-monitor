--- conflicted
+++ resolved
@@ -4,10 +4,6 @@
     # Specifies whether to use 1ES
     is1ESPipeline: true
 
-<<<<<<< HEAD
-    ${{ each parameter in parameters }}:
-      ${{ parameter.key }}: ${{ parameter.value }}
-=======
   # Whether the build is internal or not
   - name: IsInternalBuild
     value: ${{ and(ne(variables['System.TeamProject'], 'public'), contains(variables['Build.SourceBranch'], 'internal')) }}
@@ -26,5 +22,4 @@
     value: 1.0.1
 
   - name: runCodesignValidationInjection
-    value: false
->>>>>>> 8615068f
+    value: false