<Project>
  <PropertyGroup>
    <!-- Since Arcade SDK's AfterSigning.proj file does not import the Arcade SDK, this
         setting is necessary because we are manually importing the Arcade SDK targets
         below in order to get the GenerateChecksums target. -->
    <_SuppressSdkImports>false</_SuppressSdkImports>
    <PublishingVersion>3</PublishingVersion>
  </PropertyGroup>

  <PropertyGroup>
<<<<<<< HEAD
    <PublishDependsOnTargets>$(PublishDependsOnTargets);CollectPackageArtifactFiles;CollectVersionArtifactFiles</PublishDependsOnTargets>
=======
    <PublishDependsOnTargets>$(PublishDependsOnTargets);CollectPackageArtifactFiles;CollectBundleArtifactFiles;CollectVersionArtifactFiles</PublishDependsOnTargets>
>>>>>>> 959c4353
  </PropertyGroup>

  <ItemGroup>
    <PackageFile Include="$(ArtifactsShippingPackagesDir)**/*.tar.gz" IsShipping="true" />
    <PackageFile Include="$(ArtifactsShippingPackagesDir)**/*.zip" IsShipping="true" />
    <PackageFile Include="$(ArtifactsNonShippingPackagesDir)**/*.tar.gz" IsShipping="false" />
    <PackageFile Include="$(ArtifactsNonShippingPackagesDir)**/*.zip" IsShipping="false" />
  </ItemGroup>

  <ItemGroup>
    <BundleFile Include="$(ArtifactsNonShippingBundlesDir)*" IsShipping="false" />
  </ItemGroup>

  <Target Name="CalculateBlobGroupAndBuildVersion">
    <PropertyGroup>
      <!--
        These properties take a package version and transform it into a blob group name so that
        all builds from the same product and release version are grouped together. This code has
        to consider when the version is a release version (e.g. 7.0.0) or has a prerelease label
        (e.g. 7.0.0-preview.1). The former is transformed into '7.0/release' whereas
        the latter is transformed into '7.0/preview.1'. It also accounts for the
        BlobGroupBuildQuality defined in Version.props, which determines if the prerelease information
        should be used in the final blob group name.
        -->
      <_PreReleaseSeperatorIndex>$(Version.IndexOf('-'))</_PreReleaseSeperatorIndex>
      
      <!-- Prerelease: '7.0.0-preview.8' -> '7.0.0' and 'preview.8' -->
      <_BlobGroupVersion Condition="'$(_PreReleaseSeperatorIndex)' != '-1'">$(Version.Substring(0, $(_PreReleaseSeperatorIndex)))</_BlobGroupVersion>
      
      <!-- Release: take the package version as-is. -->
      <_BlobGroupVersion Condition="'$(_PreReleaseSeperatorIndex)' == '-1'">$(Version)</_BlobGroupVersion>
    </PropertyGroup>
    <!-- These are the valid BlobGroupBuildQuality values. -->
    <ItemGroup>
      <_BlobGroupBuildQualityName Include="daily" ReleaseName="daily" />
      <_BlobGroupBuildQualityName Include="release" ReleaseName="release" />
    </ItemGroup>
    <!-- Select the blob group build quality based on the specified property. -->
    <ItemGroup>
      <_SelectedBlobGroupQualityName Include="@(_BlobGroupBuildQualityName)" Condition="'%(Identity)' == '$(BlobGroupBuildQuality)'" />
    </ItemGroup>
    <PropertyGroup>
      <!-- Extract major and minor version fields from version number. -->
      <_BlobGroupVersionMajor>$(_BlobGroupVersion.Split('.')[0])</_BlobGroupVersionMajor>
      <_BlobGroupVersionMinor>$(_BlobGroupVersion.Split('.')[1])</_BlobGroupVersionMinor>
      <!-- Get release name from blob group build quality. -->
      <_BlobGroupReleaseName>@(_SelectedBlobGroupQualityName->'%(ReleaseName)')</_BlobGroupReleaseName>
    </PropertyGroup>
    <!-- Validate the selected and calculated values. -->
    <Error Text="BlobGroupBuildQuality must be set to a valid value: @(_BlobGroupBuildQualityName, ', ')" Condition="'@(_SelectedBlobGroupQualityName)' == ''" />
    <Error Text="Unable to calculate _BlobGroupVersionMajor" Condition="'$(_BlobGroupVersionMajor)' == ''" />
    <Error Text="Unable to calculate _BlobGroupVersionMinor" Condition="'$(_BlobGroupVersionMinor)' == ''" />
    <Error Text="Unable to calculate _BlobGroupReleaseName" Condition="'$(_BlobGroupReleaseName)' == ''" />
    <PropertyGroup>
      <!--
        Combine all parts to create blob group name.
        Daily: '7.0.0-preview.1.12345' -> '7.0/daily'
        Release: '7.0.0' -> '7.0/release'
        -->
      <_BlobGroupName>$(_BlobGroupVersionMajor).$(_BlobGroupVersionMinor)/$(_BlobGroupReleaseName)</_BlobGroupName>
      <!--
        This computes the original version without considering the effect of DotNetFinalVersionKind.
        This can be used to uniquely identify a version of a specific build even if the build produces
        stable package versions.
        -->
      <_BuildVersion>$(_OriginalVersionPrefix)-$(_PreReleaseLabel)$(_BuildNumberLabels)</_BuildVersion>
    </PropertyGroup>
  </Target>

  <Target Name="CalculatePackagesToPublish">
    <ItemGroup>
      <PackageToPublish Include="@(PackageFile)"
                        Condition="$([System.IO.File]::Exists('%(PackageFile.Identity).projectpath'))" />
    </ItemGroup>
  </Target>

  <Target Name="GenerateChecksumsForPackages">
    <ItemGroup>
      <GenerateChecksumItems Include="@(PackageToPublish)">
        <DestinationPath>%(FullPath).sha512</DestinationPath>
      </GenerateChecksumItems>
    </ItemGroup>

    <GenerateChecksums Items="@(GenerateChecksumItems)" />
  </Target>

  <!-- Run the CollectPackageArtifactFiles target on each PackageToPublish by target batching on a non-existing file.
       This allows using the ReadLinesFromFile task to read the blob group file, which was written with WriteLinesToFile,
       thus avoiding erroneously reading in the newline at the end of the blob group file. -->
  <Target Name="CollectPackageArtifactFiles"
          DependsOnTargets="CalculateBlobGroupAndBuildVersion;CalculatePackagesToPublish;GenerateChecksumsForPackages"
          Inputs="@(PackageToPublish)"
          Outputs="%(PackageToPublish.Identity).notexist">

    <!-- Read in project file name -->
    <ReadLinesFromFile File="%(PackageToPublish.FullPath).projectpath">
      <Output TaskParameter="Lines" PropertyName="_RelativeProjectPath"/>
    </ReadLinesFromFile>
    
    <!-- Read in project props -->
    <ReadLinesFromFile File="%(PackageToPublish.FullPath).projectprops"
                       Condition="Exists('%(PackageToPublish.FullPath).projectprops')">
      <Output TaskParameter="Lines" PropertyName="_ProjectProps"/>
    </ReadLinesFromFile>

    <!-- Get package name from project as if its version was set to the build version -->
    <ItemGroup>
      <GetPackageFileNameProps Remove="@(GetPackageFileNameProps)" />
      <GetPackageFileNameProps Include="Version=$(_BuildVersion)" />
      <GetPackageFileNameProps Include="$(_ProjectProps)" />
    </ItemGroup>
    <MSBuild Projects="$(RepoRoot)$(_RelativeProjectPath)"
             Targets="GetPackageFileName"
             Properties="@(GetPackageFileNameProps)">
      <Output ItemName="_PackageWithBuildVersionFileName" TaskParameter="TargetOutputs" />
    </MSBuild>

    <!-- Get package version from project -->
    <ItemGroup>
      <GetPackageVersionProps Remove="@(GetPackageVersionProps)" />
      <GetPackageVersionProps Include="$(_ProjectProps)" />
    </ItemGroup>
    <MSBuild Projects="$(RepoRoot)$(_RelativeProjectPath)"
             Targets="GetPackageVersion"
             Properties="@(GetPackageVersionProps)">
      <Output ItemName="_PackageVersion" TaskParameter="TargetOutputs" />
    </MSBuild>

    <!-- Package artifact file paths -->
    <PropertyGroup>
      <!-- Example archive file name: dotnet-monitor-7.0.0-rtm.12345.6-win-x64.zip -->
      <_PackageWithBuildVersionFileName>@(_PackageWithBuildVersionFileName)</_PackageWithBuildVersionFileName>
      <_PackageWithBuildVersionFilePath>%(PackageToPublish.RootDir)%(PackageToPublish.Directory)$(_PackageWithBuildVersionFileName)</_PackageWithBuildVersionFilePath>
      <_ChecksumFilePath>%(PackageToPublish.FullPath).sha512</_ChecksumFilePath>
      <_BuildVersionFilePath>$(_PackageWithBuildVersionFilePath).buildversion</_BuildVersionFilePath>
      <_PackageVersionFilePath>$(_PackageWithBuildVersionFilePath).version</_PackageVersionFilePath>
    </PropertyGroup>

    <!--
      A file that contains the version of the package.
      Example archive name: dotnet-monitor-7.0.0-rtm.12345.6-win-x64.zip.version
      -->
    <WriteLinesToFile File="$(_PackageVersionFilePath)"
                      Lines="@(_PackageVersion)"
                      Overwrite="true" />

    <!--
      A file that contains the build version of the package. The name of this file contains the build
      version in order to avoid collisions when uploaded to blob storage.
      Example archive name: dotnet-monitor-7.0.0-rtm.12345.6-win-x64.zip.buildversion
      -->
    <WriteLinesToFile File="$(_BuildVersionFilePath)"
                      Lines="$(_BuildVersion)"
                      Overwrite="true" />

    <!-- Calculate manifest artifact data for each file type. -->
    <ItemGroup>
      <_CommonArtifactData Include="NonShipping=true" Condition="'%(PackageToPublish.IsShipping)' != 'true'" />
    </ItemGroup>

    <!-- Capture items that need to be published under the blob group. -->
    <ItemGroup>
      <_BlobGroupBlobItem Include="$(_BuildVersionFilePath)" Condition="Exists('$(_BuildVersionFilePath)')" >
        <ManifestArtifactData Condition="'@(_CommonArtifactData)' != ''">@(_CommonArtifactData)</ManifestArtifactData>
      </_BlobGroupBlobItem>
      <_BlobGroupBlobItem Include="$(_PackageVersionFilePath)" Condition="Exists('$(_PackageVersionFilePath)')">
        <ManifestArtifactData Condition="'@(_CommonArtifactData)' != ''">@(_CommonArtifactData)</ManifestArtifactData>
      </_BlobGroupBlobItem>
    </ItemGroup>

    <!-- Capture items that need to be published under the build version container. -->
    <ItemGroup>
      <_VersionContainerBlobItem Include="$(_ChecksumFilePath)" Condition="Exists('$(_ChecksumFilePath)')">
        <ManifestArtifactData Condition="'@(_CommonArtifactData)' != ''">@(_CommonArtifactData)</ManifestArtifactData>
      </_VersionContainerBlobItem>
      <_VersionContainerBlobItem Include="%(PackageToPublish.FullPath)" Condition="Exists('%(PackageToPublish.FullPath)')" >
        <ManifestArtifactData Condition="'@(_CommonArtifactData)' != ''">@(_CommonArtifactData)</ManifestArtifactData>
      </_VersionContainerBlobItem>
    </ItemGroup>

    <!-- Add artifact items to be pushed to blob feed -->
    <ItemGroup>
      <ItemsToPushToBlobFeed Include="@(_BlobGroupBlobItem)" Condition="'$(_BlobGroupName)' != ''">
        <!-- Place blobs into versioned container so that stable package versions do not collide. -->
        <RelativeBlobPath>diagnostics/monitor$(_BlobGroupName)/%(_BlobGroupBlobItem.Filename)%(_BlobGroupBlobItem.Extension)</RelativeBlobPath>
        <PublishFlatContainer>true</PublishFlatContainer>
      </ItemsToPushToBlobFeed>
      <ItemsToPushToBlobFeed Include="@(_VersionContainerBlobItem)" Condition="'$(_BuildVersion)' != ''">
        <!-- Place blobs into versioned container so that stable package versions do not collide. -->
        <RelativeBlobPath>diagnostics/monitor/$(_BuildVersion)/%(_VersionContainerBlobItem.Filename)%(_VersionContainerBlobItem.Extension)</RelativeBlobPath>
        <PublishFlatContainer>true</PublishFlatContainer>
      </ItemsToPushToBlobFeed>
    </ItemGroup>
  </Target>

<<<<<<< HEAD
=======
  <Target Name="CollectBundleArtifactFiles"
          DependsOnTargets="CalculateBlobGroupAndBuildVersion">
    <ItemGroup>
      <ItemsToPushToBlobFeed Include="@(BundleFile)"
                             RemoveMetadata="IsShipping"
                             Condition="'$(_BuildVersion)' != ''">
        <!-- Place blobs into versioned container so that stable versions (or lack of version) do not collide. -->
        <RelativeBlobPath>diagnostics/monitor/$(_BuildVersion)/%(BundleFile.Filename)%(BundleFile.Extension)</RelativeBlobPath>
        <ManifestArtifactData Condition="'%(BundleFile.IsShipping)' != 'true'">NonShipping=true</ManifestArtifactData>
        <PublishFlatContainer>true</PublishFlatContainer>
      </ItemsToPushToBlobFeed>
    </ItemGroup>
  </Target>

>>>>>>> 959c4353
  <Target Name="CollectVersionArtifactFiles"
          DependsOnTargets="CalculateBlobGroupAndBuildVersion">
    <PropertyGroup>
      <VersionFileName>dotnet-monitor-$(_BuildVersion).version</VersionFileName>
      <VersionFilePath>$(ArtifactsTmpDir)$(VersionFileName)</VersionFilePath>
      <VersionValue Condition="'$(DotnetFinalVersionKind)' == 'release'">$(_OriginalVersionPrefix)</VersionValue>
      <VersionValue Condition="'$(DotnetFinalVersionKind)' != 'release'">$(_BuildVersion)</VersionValue>
    </PropertyGroup>

    <!-- Write three-part version number -->
    <WriteLinesToFile File="$(VersionFilePath)"
                      Lines="$(VersionValue)" />

    <!--
      Place product version files into versioned container; this will cause the auto aka.ms link generation
      to be something like aka.ms/dotnet/diagnostics/monitor{Major.Minor}/release/dotnet-monitor.version; this
      is used to provide a stable production version file and link regardless of the actual product packages.
      -->
    <ItemGroup>
      <ItemsToPushToBlobFeed Include="$(VersionFilePath)" Condition="'$(_BlobGroupName)' != ''">
        <RelativeBlobPath>diagnostics/monitor$(_BlobGroupName)/$(VersionFileName)</RelativeBlobPath>
        <PublishFlatContainer>true</PublishFlatContainer>
      </ItemsToPushToBlobFeed>
    </ItemGroup>
  </Target>

  <Import Project="Sdk.targets" Sdk="Microsoft.DotNet.Arcade.Sdk" />
</Project><|MERGE_RESOLUTION|>--- conflicted
+++ resolved
@@ -8,11 +8,7 @@
   </PropertyGroup>
 
   <PropertyGroup>
-<<<<<<< HEAD
-    <PublishDependsOnTargets>$(PublishDependsOnTargets);CollectPackageArtifactFiles;CollectVersionArtifactFiles</PublishDependsOnTargets>
-=======
     <PublishDependsOnTargets>$(PublishDependsOnTargets);CollectPackageArtifactFiles;CollectBundleArtifactFiles;CollectVersionArtifactFiles</PublishDependsOnTargets>
->>>>>>> 959c4353
   </PropertyGroup>
 
   <ItemGroup>
@@ -208,8 +204,6 @@
     </ItemGroup>
   </Target>
 
-<<<<<<< HEAD
-=======
   <Target Name="CollectBundleArtifactFiles"
           DependsOnTargets="CalculateBlobGroupAndBuildVersion">
     <ItemGroup>
@@ -224,7 +218,6 @@
     </ItemGroup>
   </Target>
 
->>>>>>> 959c4353
   <Target Name="CollectVersionArtifactFiles"
           DependsOnTargets="CalculateBlobGroupAndBuildVersion">
     <PropertyGroup>
