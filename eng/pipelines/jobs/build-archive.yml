--- conflicted
+++ resolved
@@ -35,12 +35,8 @@
       -pack
       -skipmanaged
       -skipnative
-<<<<<<< HEAD
       /p:SkipPublishProjects=true
-=======
-      /p:PublishProjectsAfterBuild=true
       /p:CreateSingleFileBundles=true
->>>>>>> 959c4353
       /p:ThirdPartyNoticesFilePath='$(Build.SourcesDirectory)/$(_TPNFile)'
 
     postBuildSteps:
