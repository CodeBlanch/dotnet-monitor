<Project>
  <!-- Import ProjectToPublish items; all projects that would participate in publishing should be listed here. -->
  <Import Project="$(RepoRoot)src\archives\dotnet-monitor-base\ProjectsToPublish.props" />
  <Import Project="$(RepoRoot)src\archives\AzureBlobStorage\ProjectsToPublish.props" />
  <Import Project="$(RepoRoot)src\archives\S3Storage\ProjectsToPublish.props" />
  <Import Project="$(RepoRoot)src\Microsoft.Diagnostics.Monitoring.StartupHook\ProjectsToPublish.props" />
  <Import Project="$(RepoRoot)src\singlefile\dotnet-monitor\ProjectsToPublish.props" />

  <!-- Only publish projects after build if opt-in and not skipped -->
  <Target Name="PublishProjectsAfterBuild"
          AfterTargets="Build"
<<<<<<< HEAD
          Condition="'$(PublishProjectsAfterBuild)' == 'true' and '$(SkipPublishProjects)' != 'true'">
=======
          Condition="'$(PublishProjectsAfterBuild)' == 'true' and '$(CreateArchives)' != 'true' and '$(CreateSingleFileBundles)' != 'true'">
>>>>>>> 959c4353
    <CallTarget Targets="PublishProjects" />
  </Target>

  <Import Project="$(MSBuildThisFileDirectory)PublishProjects.targets" />
</Project><|MERGE_RESOLUTION|>--- conflicted
+++ resolved
@@ -9,11 +9,7 @@
   <!-- Only publish projects after build if opt-in and not skipped -->
   <Target Name="PublishProjectsAfterBuild"
           AfterTargets="Build"
-<<<<<<< HEAD
-          Condition="'$(PublishProjectsAfterBuild)' == 'true' and '$(SkipPublishProjects)' != 'true'">
-=======
-          Condition="'$(PublishProjectsAfterBuild)' == 'true' and '$(CreateArchives)' != 'true' and '$(CreateSingleFileBundles)' != 'true'">
->>>>>>> 959c4353
+          Condition="'$(PublishProjectsAfterBuild)' == 'true' and '$(CreateArchives)' != 'true' and '$(CreateSingleFileBundles)' != 'true' and '$(SkipPublishProjects)' != 'true'">
     <CallTarget Targets="PublishProjects" />
   </Target>
 
