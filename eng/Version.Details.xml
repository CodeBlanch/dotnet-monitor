--- conflicted
+++ resolved
@@ -4,7 +4,6 @@
       <Uri>https://github.com/dotnet/command-line-api</Uri>
       <Sha>166610c56ff732093f0145a2911d4f6c40b786da</Sha>
     </Dependency>
-<<<<<<< HEAD
     <Dependency Name="Microsoft.Diagnostics.Monitoring" Version="5.0.257301">
       <Uri>https://github.com/dotnet/diagnostics</Uri>
       <Sha>27172ce4d05e8a3b0ffdefd65f073d40a1b1fe54</Sha>
@@ -12,15 +11,6 @@
     <Dependency Name="Microsoft.Diagnostics.Monitoring.EventPipe" Version="5.0.257301">
       <Uri>https://github.com/dotnet/diagnostics</Uri>
       <Sha>27172ce4d05e8a3b0ffdefd65f073d40a1b1fe54</Sha>
-=======
-    <Dependency Name="Microsoft.Diagnostics.Monitoring" Version="5.0.0-preview.22102.2">
-      <Uri>https://github.com/dotnet/diagnostics</Uri>
-      <Sha>d631e5c78205e71cb5174652ff2e19c5394222da</Sha>
-    </Dependency>
-    <Dependency Name="Microsoft.Diagnostics.Monitoring.EventPipe" Version="5.0.0-preview.22102.2">
-      <Uri>https://github.com/dotnet/diagnostics</Uri>
-      <Sha>d631e5c78205e71cb5174652ff2e19c5394222da</Sha>
->>>>>>> 4f2718a9
     </Dependency>
   </ProductDependencies>
   <ToolsetDependencies>
