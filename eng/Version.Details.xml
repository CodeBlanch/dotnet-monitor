<Dependencies>
  <ProductDependencies>
    <Dependency Name="System.CommandLine.Experimental" Version="&gt;0.2.0-alpha.19213.1">
      <Uri>https://github.com/dotnet/command-line-api</Uri>
      <Sha>166610c56ff732093f0145a2911d4f6c40b786da</Sha>
    </Dependency>
<<<<<<< HEAD
    <Dependency Name="Microsoft.Diagnostics.Monitoring" Version="5.0.257301">
      <Uri>https://github.com/dotnet/diagnostics</Uri>
      <Sha>27172ce4d05e8a3b0ffdefd65f073d40a1b1fe54</Sha>
    </Dependency>
    <Dependency Name="Microsoft.Diagnostics.Monitoring.EventPipe" Version="5.0.257301">
      <Uri>https://github.com/dotnet/diagnostics</Uri>
      <Sha>27172ce4d05e8a3b0ffdefd65f073d40a1b1fe54</Sha>
=======
    <Dependency Name="Microsoft.Diagnostics.Monitoring" Version="5.0.0-preview.22153.1">
      <Uri>https://github.com/dotnet/diagnostics</Uri>
      <Sha>4bed4e5cf61e738e015d0ce8116fa4a8b153836b</Sha>
    </Dependency>
    <Dependency Name="Microsoft.Diagnostics.Monitoring.EventPipe" Version="5.0.0-preview.22153.1">
      <Uri>https://github.com/dotnet/diagnostics</Uri>
      <Sha>4bed4e5cf61e738e015d0ce8116fa4a8b153836b</Sha>
>>>>>>> 01d81e52
    </Dependency>
  </ProductDependencies>
  <ToolsetDependencies>
    <Dependency Name="Microsoft.AspNetCore.App.Runtime.win-x64" Version="7.0.0-preview.3.22154.1">
      <Uri>https://github.com/dotnet/aspnetcore</Uri>
      <Sha>53baae11e362b65dce5b3594d1ee3a497b186068</Sha>
    </Dependency>
    <Dependency Name="Microsoft.DotNet.Arcade.Sdk" Version="7.0.0-beta.22153.1">
      <Uri>https://github.com/dotnet/arcade</Uri>
      <Sha>a19c29a391b292519a08217314bc53de6fb2d12c</Sha>
    </Dependency>
    <Dependency Name="Microsoft.DotNet.XUnitExtensions" Version="7.0.0-beta.22153.1">
      <Uri>https://github.com/dotnet/arcade</Uri>
      <Sha>a19c29a391b292519a08217314bc53de6fb2d12c</Sha>
    </Dependency>
    <Dependency Name="Microsoft.FileFormats" Version="1.0.312101">
      <Uri>https://github.com/dotnet/symstore</Uri>
      <Sha>66022c1c9778e69dcff6ab07f41d37eb64ebd386</Sha>
    </Dependency>
    <Dependency Name="Microsoft.NETCore.App.Runtime.win-x64" Version="7.0.0-preview.3.22154.1">
      <Uri>https://github.com/dotnet/runtime</Uri>
      <Sha>d832befeb0edf5e7b5685beb5b7e3d7932a1fa28</Sha>
    </Dependency>
    <Dependency Name="VS.Redist.Common.AspNetCore.SharedFramework.x64.7.0" Version="7.0.0-preview.3.22154.1">
      <Uri>https://github.com/dotnet/aspnetcore</Uri>
      <Sha>53baae11e362b65dce5b3594d1ee3a497b186068</Sha>
    </Dependency>
    <Dependency Name="VS.Redist.Common.NetCore.SharedFramework.x64.7.0" Version="7.0.0-preview.3.22154.1">
      <Uri>https://github.com/dotnet/runtime</Uri>
      <Sha>d832befeb0edf5e7b5685beb5b7e3d7932a1fa28</Sha>
    </Dependency>
  </ToolsetDependencies>
</Dependencies><|MERGE_RESOLUTION|>--- conflicted
+++ resolved
@@ -4,7 +4,6 @@
       <Uri>https://github.com/dotnet/command-line-api</Uri>
       <Sha>166610c56ff732093f0145a2911d4f6c40b786da</Sha>
     </Dependency>
-<<<<<<< HEAD
     <Dependency Name="Microsoft.Diagnostics.Monitoring" Version="5.0.257301">
       <Uri>https://github.com/dotnet/diagnostics</Uri>
       <Sha>27172ce4d05e8a3b0ffdefd65f073d40a1b1fe54</Sha>
@@ -12,15 +11,6 @@
     <Dependency Name="Microsoft.Diagnostics.Monitoring.EventPipe" Version="5.0.257301">
       <Uri>https://github.com/dotnet/diagnostics</Uri>
       <Sha>27172ce4d05e8a3b0ffdefd65f073d40a1b1fe54</Sha>
-=======
-    <Dependency Name="Microsoft.Diagnostics.Monitoring" Version="5.0.0-preview.22153.1">
-      <Uri>https://github.com/dotnet/diagnostics</Uri>
-      <Sha>4bed4e5cf61e738e015d0ce8116fa4a8b153836b</Sha>
-    </Dependency>
-    <Dependency Name="Microsoft.Diagnostics.Monitoring.EventPipe" Version="5.0.0-preview.22153.1">
-      <Uri>https://github.com/dotnet/diagnostics</Uri>
-      <Sha>4bed4e5cf61e738e015d0ce8116fa4a8b153836b</Sha>
->>>>>>> 01d81e52
     </Dependency>
   </ProductDependencies>
   <ToolsetDependencies>
