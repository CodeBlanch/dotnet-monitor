--- conflicted
+++ resolved
@@ -1,64 +1,5 @@
 <Dependencies>
   <ProductDependencies>
-<<<<<<< HEAD
-    <Dependency Name="Microsoft.AspNetCore.App.Runtime.win-x64" Version="8.0.0-preview.6.23302.1" CoherentParentDependency="Microsoft.Dotnet.Sdk.Internal">
-      <Uri>https://github.com/dotnet/aspnetcore</Uri>
-      <Sha>c2488eead6ead7208f543d0a57104b5d167b93f9</Sha>
-    </Dependency>
-    <Dependency Name="Microsoft.Diagnostics.Monitoring" Version="7.0.0-preview.23306.3">
-      <Uri>https://github.com/dotnet/diagnostics</Uri>
-      <Sha>47a5f34ea025d67f22134902b1e1ff432fe1095e</Sha>
-    </Dependency>
-    <Dependency Name="Microsoft.Diagnostics.Monitoring.EventPipe" Version="7.0.0-preview.23306.3">
-      <Uri>https://github.com/dotnet/diagnostics</Uri>
-      <Sha>47a5f34ea025d67f22134902b1e1ff432fe1095e</Sha>
-    </Dependency>
-    <Dependency Name="System.CommandLine" Version="2.0.0-beta4.23306.1">
-      <Uri>https://github.com/dotnet/command-line-api</Uri>
-      <Sha>bf313ca5ab18f0eb9cbf219c24e5820f91df7705</Sha>
-    </Dependency>
-  </ProductDependencies>
-  <ToolsetDependencies>
-    <Dependency Name="Microsoft.CodeAnalysis.NetAnalyzers" Version="8.0.0-preview.23275.7">
-      <Uri>https://github.com/dotnet/roslyn-analyzers</Uri>
-      <Sha>2b6ab8d727ce73a78bcbf026ac75ea8a7c804daf</Sha>
-    </Dependency>
-    <Dependency Name="Microsoft.DotNet.Arcade.Sdk" Version="8.0.0-beta.23302.3">
-      <Uri>https://github.com/dotnet/arcade</Uri>
-      <Sha>234e0726c7384ee84bf08550f2d16a1ff2d5c543</Sha>
-    </Dependency>
-    <Dependency Name="Microsoft.DotNet.Build.Tasks.Archives" Version="8.0.0-beta.23302.3">
-      <Uri>https://github.com/dotnet/arcade</Uri>
-      <Sha>234e0726c7384ee84bf08550f2d16a1ff2d5c543</Sha>
-    </Dependency>
-    <Dependency Name="Microsoft.DotNet.CodeAnalysis" Version="8.0.0-beta.23302.3">
-      <Uri>https://github.com/dotnet/arcade</Uri>
-      <Sha>234e0726c7384ee84bf08550f2d16a1ff2d5c543</Sha>
-    </Dependency>
-    <Dependency Name="Microsoft.Dotnet.Sdk.Internal" Version="8.0.100-preview.6.23306.9">
-      <Uri>https://github.com/dotnet/installer</Uri>
-      <Sha>62d8d6765530ae68caad319688bffc373a818b24</Sha>
-    </Dependency>
-    <Dependency Name="Microsoft.DotNet.XUnitExtensions" Version="8.0.0-beta.23302.3">
-      <Uri>https://github.com/dotnet/arcade</Uri>
-      <Sha>234e0726c7384ee84bf08550f2d16a1ff2d5c543</Sha>
-    </Dependency>
-    <Dependency Name="Microsoft.FileFormats" Version="1.0.430201">
-      <Uri>https://github.com/dotnet/symstore</Uri>
-      <Sha>00f6edae1666690960cd207fd2b7a51232af9605</Sha>
-    </Dependency>
-    <Dependency Name="Microsoft.NETCore.App.Runtime.win-x64" Version="8.0.0-preview.6.23304.2" CoherentParentDependency="Microsoft.Dotnet.Sdk.Internal">
-      <Uri>https://github.com/dotnet/runtime</Uri>
-      <Sha>2bf8f1aa83e192a307d5846424880cd61bec1a4f</Sha>
-    </Dependency>
-    <Dependency Name="VS.Redist.Common.AspNetCore.SharedFramework.x64.8.0" Version="8.0.0-preview.6.23302.1" CoherentParentDependency="Microsoft.Dotnet.Sdk.Internal">
-      <Uri>https://github.com/dotnet/aspnetcore</Uri>
-      <Sha>c2488eead6ead7208f543d0a57104b5d167b93f9</Sha>
-    </Dependency>
-    <Dependency Name="VS.Redist.Common.NetCore.SharedFramework.x64.8.0" Version="8.0.0-preview.6.23304.2" CoherentParentDependency="Microsoft.Dotnet.Sdk.Internal">
-      <Uri>https://github.com/dotnet/runtime</Uri>
-      <Sha>2bf8f1aa83e192a307d5846424880cd61bec1a4f</Sha>
-=======
     <Dependency Name="Microsoft.AspNetCore.App.Runtime.win-x64" Version="8.0.0-preview.6.23307.4" CoherentParentDependency="Microsoft.Dotnet.Sdk.Internal">
       <Uri>https://github.com/dotnet/aspnetcore</Uri>
       <Sha>8dea0b8d3bf5852fe61b2d98b94ae190f68b9768</Sha>
@@ -116,7 +57,6 @@
     <Dependency Name="VS.Redist.Common.NetCore.SharedFramework.x64.8.0" Version="8.0.0-preview.6.23307.4" CoherentParentDependency="Microsoft.Dotnet.Sdk.Internal">
       <Uri>https://github.com/dotnet/runtime</Uri>
       <Sha>54dab738de58291ebefc8ff0569a799efaff5d82</Sha>
->>>>>>> 44455b58
     </Dependency>
   </ToolsetDependencies>
 </Dependencies>