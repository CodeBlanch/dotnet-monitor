<Dependencies>
  <ProductDependencies>
<<<<<<< HEAD
    <Dependency Name="Microsoft.Diagnostics.Monitoring" Version="5.0.328102">
      <Uri>https://github.com/dotnet/diagnostics</Uri>
      <Sha>ab657cc109f93e48d52f6b12cd7f136bb2d0b311</Sha>
    </Dependency>
    <Dependency Name="Microsoft.Diagnostics.Monitoring.EventPipe" Version="5.0.328102">
      <Uri>https://github.com/dotnet/diagnostics</Uri>
      <Sha>ab657cc109f93e48d52f6b12cd7f136bb2d0b311</Sha>
=======
    <Dependency Name="Microsoft.Diagnostics.Monitoring" Version="5.0.0-preview.22476.1">
      <Uri>https://github.com/dotnet/diagnostics</Uri>
      <Sha>d340ce53c8e917d8a7120a3af93960731b6e6eb7</Sha>
    </Dependency>
    <Dependency Name="Microsoft.Diagnostics.Monitoring.EventPipe" Version="5.0.0-preview.22476.1">
      <Uri>https://github.com/dotnet/diagnostics</Uri>
      <Sha>d340ce53c8e917d8a7120a3af93960731b6e6eb7</Sha>
>>>>>>> d5b8effc
    </Dependency>
    <Dependency Name="System.CommandLine" Version="2.0.0-beta4.22468.1">
      <Uri>https://github.com/dotnet/command-line-api</Uri>
      <Sha>c0efeb46a4a0ecd40ac72d35cae08020e8f30677</Sha>
    </Dependency>
  </ProductDependencies>
  <ToolsetDependencies>
    <Dependency Name="Microsoft.AspNetCore.App.Runtime.win-x64" Version="7.0.0-rtm.22476.26">
      <Uri>https://github.com/dotnet/aspnetcore</Uri>
      <Sha>6558c6c468753e15a9625bb8331773daf064495c</Sha>
    </Dependency>
    <Dependency Name="Microsoft.DotNet.Arcade.Sdk" Version="7.0.0-beta.22471.1">
      <Uri>https://github.com/dotnet/arcade</Uri>
      <Sha>09c27cd8c71292f2e26a44ac80d20e4532ed35bf</Sha>
    </Dependency>
    <Dependency Name="Microsoft.DotNet.XUnitExtensions" Version="7.0.0-beta.22471.1">
      <Uri>https://github.com/dotnet/arcade</Uri>
      <Sha>09c27cd8c71292f2e26a44ac80d20e4532ed35bf</Sha>
    </Dependency>
    <Dependency Name="Microsoft.FileFormats" Version="1.0.345501">
      <Uri>https://github.com/dotnet/symstore</Uri>
      <Sha>ecc608c89f6de49a937e9d6f180141bbc1639092</Sha>
    </Dependency>
    <Dependency Name="Microsoft.NETCore.App.Runtime.win-x64" Version="7.0.0-rtm.22476.8" CoherentParentDependency="Microsoft.AspNetCore.App.Runtime.win-x64">
      <Uri>https://github.com/dotnet/runtime</Uri>
      <Sha>e707f98eebf3c5fa6882219fffc086312d6c5dbe</Sha>
    </Dependency>
    <Dependency Name="VS.Redist.Common.AspNetCore.SharedFramework.x64.7.0" Version="7.0.0-rtm.22476.26">
      <Uri>https://github.com/dotnet/aspnetcore</Uri>
      <Sha>6558c6c468753e15a9625bb8331773daf064495c</Sha>
    </Dependency>
    <Dependency Name="VS.Redist.Common.NetCore.SharedFramework.x64.7.0" Version="7.0.0-rtm.22476.8" CoherentParentDependency="VS.Redist.Common.AspNetCore.SharedFramework.x64.7.0">
      <Uri>https://github.com/dotnet/runtime</Uri>
      <Sha>e707f98eebf3c5fa6882219fffc086312d6c5dbe</Sha>
    </Dependency>
  </ToolsetDependencies>
</Dependencies><|MERGE_RESOLUTION|>--- conflicted
+++ resolved
@@ -1,6 +1,5 @@
 <Dependencies>
   <ProductDependencies>
-<<<<<<< HEAD
     <Dependency Name="Microsoft.Diagnostics.Monitoring" Version="5.0.328102">
       <Uri>https://github.com/dotnet/diagnostics</Uri>
       <Sha>ab657cc109f93e48d52f6b12cd7f136bb2d0b311</Sha>
@@ -8,15 +7,6 @@
     <Dependency Name="Microsoft.Diagnostics.Monitoring.EventPipe" Version="5.0.328102">
       <Uri>https://github.com/dotnet/diagnostics</Uri>
       <Sha>ab657cc109f93e48d52f6b12cd7f136bb2d0b311</Sha>
-=======
-    <Dependency Name="Microsoft.Diagnostics.Monitoring" Version="5.0.0-preview.22476.1">
-      <Uri>https://github.com/dotnet/diagnostics</Uri>
-      <Sha>d340ce53c8e917d8a7120a3af93960731b6e6eb7</Sha>
-    </Dependency>
-    <Dependency Name="Microsoft.Diagnostics.Monitoring.EventPipe" Version="5.0.0-preview.22476.1">
-      <Uri>https://github.com/dotnet/diagnostics</Uri>
-      <Sha>d340ce53c8e917d8a7120a3af93960731b6e6eb7</Sha>
->>>>>>> d5b8effc
     </Dependency>
     <Dependency Name="System.CommandLine" Version="2.0.0-beta4.22468.1">
       <Uri>https://github.com/dotnet/command-line-api</Uri>
