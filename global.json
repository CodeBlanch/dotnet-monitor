--- conflicted
+++ resolved
@@ -1,10 +1,6 @@
 {
   "tools": {
-<<<<<<< HEAD
-    "dotnet": "8.0.100-preview.4.23260.5",
-=======
     "dotnet": "8.0.100-preview.5.23303.2",
->>>>>>> 44455b58
     "runtimes": {
       "aspnetcore": [
         "$(MicrosoftAspNetCoreApp60Version)",
@@ -31,10 +27,6 @@
   },
   "msbuild-sdks": {
     "Microsoft.Build.NoTargets": "3.7.0",
-<<<<<<< HEAD
-    "Microsoft.DotNet.Arcade.Sdk": "8.0.0-beta.23302.3"
-=======
     "Microsoft.DotNet.Arcade.Sdk": "8.0.0-beta.23322.2"
->>>>>>> 44455b58
   }
 }