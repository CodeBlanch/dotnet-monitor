--- conflicted
+++ resolved
@@ -25,12 +25,7 @@
     }
   },
   "msbuild-sdks": {
-<<<<<<< HEAD
-    "Microsoft.Build.NoTargets": "2.0.1",
+    "Microsoft.Build.NoTargets": "3.7.0",
     "Microsoft.DotNet.Arcade.Sdk": "8.0.0-beta.23073.10"
-=======
-    "Microsoft.Build.NoTargets": "3.7.0",
-    "Microsoft.DotNet.Arcade.Sdk": "7.0.0-beta.23073.6"
->>>>>>> aea582da
   }
 }