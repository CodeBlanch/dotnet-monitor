--- conflicted
+++ resolved
@@ -9,13 +9,6 @@
 {
     internal interface IExperimentalFlags
     {
-<<<<<<< HEAD
-        bool IsCallStacksEnabled { get; }
-
-        bool IsExceptionsEnabled { get; }
-
         bool IsParameterCapturingEnabled { get; }
-=======
->>>>>>> 6f8500bb
     }
 }