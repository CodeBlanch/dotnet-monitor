﻿// Licensed to the .NET Foundation under one or more agreements.
// The .NET Foundation licenses this file to you under the MIT license.
namespace Microsoft.Diagnostics.Monitoring.WebApi
{
    public interface IInProcessFeatures
    {
<<<<<<< HEAD
        bool IsCallStacksEnabled { get; }

        bool IsExceptionsEnabled { get; }

        bool IsParameterCapturingEnabled { get; }

=======
>>>>>>> 6f8500bb
        bool IsProfilerRequired { get; }

        bool IsStartupHookRequired { get; }

<<<<<<< HEAD
        bool IsHostingStartupRequired { get; }

=======
>>>>>>> 6f8500bb
        bool IsLibrarySharingRequired { get; }
    }
}<|MERGE_RESOLUTION|>--- conflicted
+++ resolved
@@ -4,24 +4,12 @@
 {
     public interface IInProcessFeatures
     {
-<<<<<<< HEAD
-        bool IsCallStacksEnabled { get; }
-
-        bool IsExceptionsEnabled { get; }
-
-        bool IsParameterCapturingEnabled { get; }
-
-=======
->>>>>>> 6f8500bb
         bool IsProfilerRequired { get; }
 
         bool IsStartupHookRequired { get; }
 
-<<<<<<< HEAD
         bool IsHostingStartupRequired { get; }
 
-=======
->>>>>>> 6f8500bb
         bool IsLibrarySharingRequired { get; }
     }
 }