﻿// Licensed to the .NET Foundation under one or more agreements.
// The .NET Foundation licenses this file to you under the MIT license.

using Microsoft.Diagnostics.Monitoring.TestCommon;
using Microsoft.Diagnostics.Monitoring.TestCommon.Runners;
using Microsoft.Diagnostics.Monitoring.Tool.FunctionalTests.Fixtures;
using Microsoft.Diagnostics.Monitoring.Tool.FunctionalTests.HttpApi;
using Microsoft.Diagnostics.Monitoring.Tool.FunctionalTests.Runners;
using Microsoft.Diagnostics.Monitoring.WebApi;
using Microsoft.Diagnostics.Monitoring.WebApi.Models;
using Microsoft.Diagnostics.Tools.Monitor;
using Microsoft.Extensions.DependencyInjection;
using System;
using System.Collections.Generic;
using System.Linq;
using System.Net.Http;
using System.Text.RegularExpressions;
using System.Threading.Tasks;
using Xunit;
using Xunit.Abstractions;
using Constants = Microsoft.Diagnostics.Monitoring.TestCommon.LiveMetricsTestConstants;

namespace Microsoft.Diagnostics.Monitoring.Tool.FunctionalTests
{
    [TargetFrameworkMonikerTrait(TargetFrameworkMonikerExtensions.CurrentTargetFrameworkMoniker)]
    [Collection(DefaultCollectionFixture.Name)]
    public class LiveMetricsTests
    {
        private readonly IHttpClientFactory _httpClientFactory;
        private readonly ITestOutputHelper _outputHelper;

        public LiveMetricsTests(ITestOutputHelper outputHelper, ServiceProviderFixture serviceProviderFixture)
        {
            _httpClientFactory = serviceProviderFixture.ServiceProvider.GetService<IHttpClientFactory>();
            _outputHelper = outputHelper;
        }

        [Fact]
        public Task TestDefaultMetrics()
        {
            return ScenarioRunner.SingleTarget(_outputHelper,
                _httpClientFactory,
                DiagnosticPortConnectionMode.Connect,
                TestAppScenarios.AsyncWait.Name,
                async (appRunner, apiClient) =>
                {
                    using ResponseStreamHolder holder = await apiClient.CaptureMetricsAsync(await appRunner.ProcessIdTask,
                        durationSeconds: CommonTestTimeouts.LiveMetricsDurationSeconds);

                    var metrics = LiveMetricsTestUtilities.GetAllMetrics(holder.Stream);
                    await LiveMetricsTestUtilities.ValidateMetrics(new[] { EventPipe.MonitoringSourceConfiguration.SystemRuntimeEventSourceName },
                        new[]
                        {
                            "cpu-usage",
                            "working-set",
                            "gc-heap-size",
                            "threadpool-thread-count",
                            "threadpool-queue-length"
                        },
                    metrics, strict: false);

                    await appRunner.SendCommandAsync(TestAppScenarios.AsyncWait.Commands.Continue);
                },
                configureTool: runner =>
                {
                    runner.WriteKeyPerValueConfiguration(new RootOptions()
                    {
                        GlobalCounter = new GlobalCounterOptions()
                        {
                            IntervalSeconds = 1
                        }
                    });
                });
        }

        [Fact]
        public Task TestCustomMetrics()
        {
            return ScenarioRunner.SingleTarget(_outputHelper,
                _httpClientFactory,
                DiagnosticPortConnectionMode.Connect,
                TestAppScenarios.AsyncWait.Name,
                async (appRunner, apiClient) =>
                {
                    var counterNames = new[] { "cpu-usage", "working-set" };

                    using ResponseStreamHolder holder = await apiClient.CaptureMetricsAsync(await appRunner.ProcessIdTask,
                        durationSeconds: CommonTestTimeouts.LiveMetricsDurationSeconds,
                        metricsConfiguration: new EventMetricsConfiguration
                        {
                            IncludeDefaultProviders = false,
                            Providers = new[]
                            {
                                new EventMetricsProvider
                                {
                                    ProviderName = EventPipe.MonitoringSourceConfiguration.SystemRuntimeEventSourceName,
                                    CounterNames = counterNames,
                                }
                            }
                        });

                    var metrics = LiveMetricsTestUtilities.GetAllMetrics(holder.Stream);
                    await LiveMetricsTestUtilities.ValidateMetrics(new[] { EventPipe.MonitoringSourceConfiguration.SystemRuntimeEventSourceName },
                        counterNames,
                        metrics,
                        strict: true);

                    await appRunner.SendCommandAsync(TestAppScenarios.AsyncWait.Commands.Continue);
                },
                configureTool: runner =>
                {
                    runner.WriteKeyPerValueConfiguration(new RootOptions()
                    {
                        GlobalCounter = new GlobalCounterOptions()
                        {
                            IntervalSeconds = 1
                        }
                    });
                });
        }

<<<<<<< HEAD
        [Theory]
        [InlineData(MetricProviderType.All, true)]
        [InlineData(MetricProviderType.Meter, false)]
        [InlineData(MetricProviderType.EventCounter, true)]
        public Task TestCustomMetrics_MetricProviderType(MetricProviderType metricType, bool expectResults)
        {
            return ScenarioRunner.SingleTarget(_outputHelper,
                _httpClientFactory,
                DiagnosticPortConnectionMode.Connect,
                TestAppScenarios.AsyncWait.Name,
                async (appRunner, apiClient) =>
                {
                    var counterNames = new[] { "cpu-usage", "working-set" };

                    using ResponseStreamHolder holder = await apiClient.CaptureMetricsAsync(await appRunner.ProcessIdTask,
                        durationSeconds: CommonTestTimeouts.LiveMetricsDurationSeconds,
                        metricsConfiguration: new EventMetricsConfiguration
                        {
                            IncludeDefaultProviders = false,
                            Providers = new[]
                            {
                                new EventMetricsProvider
                                {
                                    ProviderName = EventPipe.MonitoringSourceConfiguration.SystemRuntimeEventSourceName,
                                    CounterNames = counterNames,
                                    MetricType = metricType
                                }
                            }
                        });

                    var metrics = LiveMetricsTestUtilities.GetAllMetrics(holder.Stream);

                    List<string> actualProviders = new();
                    List<string> actualNames = new();
                    List<string> actualMetadata = new();

                    await LiveMetricsTestUtilities.AggregateMetrics(metrics, actualProviders, actualNames, actualMetadata);

                    if (expectResults)
                    {
                        LiveMetricsTestUtilities.ValidateMetrics(new[] { EventPipe.MonitoringSourceConfiguration.SystemRuntimeEventSourceName },
                            counterNames,
                            actualProviders.ToHashSet(),
                            actualNames.ToHashSet(),
                            strict: true);
                    }
                    else
                    {
                        Assert.Empty(actualProviders);
                        Assert.Empty(actualNames);
                    }

                    await appRunner.SendCommandAsync(TestAppScenarios.AsyncWait.Commands.Continue);
                },
                configureTool: runner =>
                {
                    runner.WriteKeyPerValueConfiguration(new RootOptions()
                    {
                        GlobalCounter = new GlobalCounterOptions()
                        {
                            IntervalSeconds = 1
                        }
                    });
                });
        }

        [Fact]
        public async Task TestSystemDiagnosticsMetrics()
        {
            var counterNamesP1 = new[] { Constants.CounterName, Constants.GaugeName, Constants.HistogramName1, Constants.HistogramName2 };
            var counterNamesP2 = new[] { Constants.CounterName };
=======
        [Fact]
        public async Task TestSystemDiagnosticsMetrics()
        {
            var instrumentNamesP1 = new[] { Constants.CounterName, Constants.GaugeName, Constants.HistogramName1, Constants.HistogramName2 };
            var instrumentNamesP2 = new[] { Constants.CounterName };
>>>>>>> 97a9c617

            MetricProvider p1 = new MetricProvider()
            {
                ProviderName = Constants.ProviderName1
            };

            MetricProvider p2 = new MetricProvider()
            {
                ProviderName = Constants.ProviderName2
            };

            var providers = new List<MetricProvider>()
            {
                p1, p2
            };

            await ScenarioRunner.SingleTarget(
                _outputHelper,
                _httpClientFactory,
                DiagnosticPortConnectionMode.Connect,
                TestAppScenarios.Metrics.Name,
                appValidate: async (runner, client) =>
                {
                    using ResponseStreamHolder holder = await client.CaptureMetricsAsync(await runner.ProcessIdTask,
                        durationSeconds: CommonTestTimeouts.LiveMetricsDurationSeconds,
                        metricsConfiguration: new EventMetricsConfiguration
                        {
                            IncludeDefaultProviders = false,
<<<<<<< HEAD
                            Providers = new[]
                            {
                                new EventMetricsProvider
                                {
                                    ProviderName = p1.ProviderName,
                                    CounterNames = counterNamesP1,
                                },
                                new EventMetricsProvider
                                {
                                    ProviderName = p2.ProviderName,
                                    CounterNames = counterNamesP2,
=======
                            Meters = new[]
                            {
                                new EventMetricsMeter
                                {
                                    MeterName = p1.ProviderName,
                                    InstrumentNames = instrumentNamesP1,
                                },
                                new EventMetricsMeter
                                {
                                    MeterName = p2.ProviderName,
                                    InstrumentNames = instrumentNamesP2,
>>>>>>> 97a9c617
                                }
                            }
                        });

                    await runner.SendCommandAsync(TestAppScenarios.Metrics.Commands.Continue);

                    var metrics = LiveMetricsTestUtilities.GetAllMetrics(holder.Stream);

<<<<<<< HEAD
                    List<string> actualProviders = new();
                    List<string> actualNames = new();
                    List<string> actualMetadata = new();

                    await LiveMetricsTestUtilities.AggregateMetrics(metrics, actualProviders, actualNames, actualMetadata);

                    LiveMetricsTestUtilities.ValidateMetrics(new[] { p1.ProviderName, p2.ProviderName },
                        counterNamesP1,
                        actualProviders.ToHashSet(),
                        actualNames.ToHashSet(),
=======
                    List<string> actualMeterNames = new();
                    List<string> actualInstrumentNames = new();
                    List<string> actualMetadata = new();

                    await LiveMetricsTestUtilities.AggregateMetrics(metrics, actualMeterNames, actualInstrumentNames, actualMetadata);

                    LiveMetricsTestUtilities.ValidateMetrics(new[] { p1.ProviderName, p2.ProviderName },
                        instrumentNamesP1,
                        actualMeterNames.ToHashSet(),
                        actualInstrumentNames.ToHashSet(),
>>>>>>> 97a9c617
                        strict: true);

                    // NOTE: This assumes the default percentiles of 50/95/99 - if this changes, this test
                    // will fail and will need to be updated.
                    Regex regex = new Regex(@"\bPercentile=(50|95|99)");

<<<<<<< HEAD
                    for (int index = 0; index < actualProviders.Count; ++index)
                    {
                        if (actualNames[index] == Constants.HistogramName1)
                        {
                            Assert.Matches(regex, actualMetadata[index]);
                        }
                        else if (actualNames[index] == Constants.HistogramName2)
=======
                    for (int index = 0; index < actualMeterNames.Count; ++index)
                    {
                        if (actualInstrumentNames[index] == Constants.HistogramName1)
                        {
                            Assert.Matches(regex, actualMetadata[index]);
                        }
                        else if (actualInstrumentNames[index] == Constants.HistogramName2)
>>>>>>> 97a9c617
                        {
                            var metadata = actualMetadata[index].Split(',');
                            Assert.Equal(2, metadata.Length);
                            Assert.Equal(FormattableString.Invariant($"{Constants.MetadataKey}={Constants.MetadataValue}"), metadata[0]);
                            Assert.Matches(regex, metadata[1]);
                        }
                    }
                },
                configureTool: runner =>
                {
                    runner.WriteKeyPerValueConfiguration(new RootOptions()
                    {
                        Metrics = new MetricsOptions()
                        {
                            Enabled = true,
                            IncludeDefaultProviders = false,
                            Providers = providers
                        },
                        GlobalCounter = new GlobalCounterOptions()
                        {
                            IntervalSeconds = 1
                        }
                    });
                });
        }

<<<<<<< HEAD
        [Theory]
        [InlineData(MetricProviderType.All, true)]
        [InlineData(MetricProviderType.Meter, true)]
        [InlineData(MetricProviderType.EventCounter, false)]
        public async Task TestSystemDiagnosticsMetrics_MetricProviderType(MetricProviderType metricType, bool expectResults)
        {
            var counterNames = new[] { Constants.CounterName };

            MetricProvider p1 = new MetricProvider()
            {
                ProviderName = Constants.ProviderName1
            };

            var providers = new List<MetricProvider>()
            {
                p1
            };

            await ScenarioRunner.SingleTarget(
                _outputHelper,
                _httpClientFactory,
                DiagnosticPortConnectionMode.Connect,
                TestAppScenarios.Metrics.Name,
                appValidate: async (runner, client) =>
                {
                    using ResponseStreamHolder holder = await client.CaptureMetricsAsync(await runner.ProcessIdTask,
                        durationSeconds: CommonTestTimeouts.LiveMetricsDurationSeconds,
                        metricsConfiguration: new EventMetricsConfiguration
                        {
                            IncludeDefaultProviders = false,
                            Providers = new[]
                            {
                                new EventMetricsProvider
                                {
                                    ProviderName = p1.ProviderName,
                                    CounterNames = counterNames,
                                    MetricType = metricType
                                }
                            }
                        });

                    await runner.SendCommandAsync(TestAppScenarios.Metrics.Commands.Continue);

                    var metrics = LiveMetricsTestUtilities.GetAllMetrics(holder.Stream);

                    List<string> actualProviders = new();
                    List<string> actualNames = new();
                    List<string> actualMetadata = new();

                    await LiveMetricsTestUtilities.AggregateMetrics(metrics, actualProviders, actualNames, actualMetadata);

                    if (expectResults)
                    {
                        LiveMetricsTestUtilities.ValidateMetrics(new[] { p1.ProviderName },
                            counterNames,
                            actualProviders.ToHashSet(),
                            actualNames.ToHashSet(),
                            strict: true);
                    }
                    else
                    {
                        Assert.Empty(actualProviders);
                        Assert.Empty(actualNames);
                    }
                },
                configureTool: runner =>
                {
                    runner.WriteKeyPerValueConfiguration(new RootOptions()
                    {
                        Metrics = new MetricsOptions()
                        {
                            Enabled = true,
                            IncludeDefaultProviders = false,
                            Providers = providers
                        },
                        GlobalCounter = new GlobalCounterOptions()
                        {
                            IntervalSeconds = 1
                        }
                    });
                });
        }

        [Fact]
        public async Task TestSystemDiagnosticsMetrics_MaxHistograms()
        {
            var counterNames = new[] { Constants.HistogramName1, Constants.HistogramName2 };
=======
        [Fact]
        public async Task TestSystemDiagnosticsMetrics_MaxHistograms()
        {
            var instrumentNames = new[] { Constants.HistogramName1, Constants.HistogramName2 };
>>>>>>> 97a9c617

            MetricProvider p1 = new MetricProvider()
            {
                ProviderName = Constants.ProviderName1
            };

            var providers = new List<MetricProvider>()
            {
                p1
            };

            await ScenarioRunner.SingleTarget(
                _outputHelper,
                _httpClientFactory,
                DiagnosticPortConnectionMode.Connect,
                TestAppScenarios.Metrics.Name,
                appValidate: async (runner, client) =>
                {
                    using ResponseStreamHolder holder = await client.CaptureMetricsAsync(await runner.ProcessIdTask,
                        durationSeconds: CommonTestTimeouts.LiveMetricsDurationSeconds,
                        metricsConfiguration: new EventMetricsConfiguration
                        {
                            IncludeDefaultProviders = false,
<<<<<<< HEAD
                            Providers = new[]
                            {
                                new EventMetricsProvider
                                {
                                    ProviderName = p1.ProviderName,
                                    CounterNames = counterNames
=======
                            Meters = new[]
                            {
                                new EventMetricsMeter
                                {
                                    MeterName = p1.ProviderName,
                                    InstrumentNames = instrumentNames
>>>>>>> 97a9c617
                                }
                            }
                        });

                    await runner.SendCommandAsync(TestAppScenarios.Metrics.Commands.Continue);

                    var metrics = LiveMetricsTestUtilities.GetAllMetrics(holder.Stream);

<<<<<<< HEAD
                    List<string> actualProviders = new();
                    List<string> actualNames = new();
                    List<string> actualMetadata = new();

                    await LiveMetricsTestUtilities.AggregateMetrics(metrics, actualProviders, actualNames, actualMetadata);

                    Assert.Contains(Constants.HistogramName1, actualNames);
                    Assert.DoesNotContain(Constants.HistogramName2, actualNames);
=======
                    List<string> actualMeterNames = new();
                    List<string> actualInstrumentNames = new();
                    List<string> actualMetadata = new();

                    await LiveMetricsTestUtilities.AggregateMetrics(metrics, actualMeterNames, actualInstrumentNames, actualMetadata);

                    Assert.Contains(Constants.HistogramName1, actualInstrumentNames);
                    Assert.DoesNotContain(Constants.HistogramName2, actualInstrumentNames);
>>>>>>> 97a9c617
                },
                configureTool: runner =>
                {
                    runner.WriteKeyPerValueConfiguration(new RootOptions()
                    {
                        Metrics = new MetricsOptions()
                        {
                            Enabled = true,
                            IncludeDefaultProviders = false,
                            Providers = providers,
                        },
                        GlobalCounter = new GlobalCounterOptions()
                        {
                            IntervalSeconds = 1,
                            MaxHistograms = 1
                        }
                    });
                });
        }

        [Fact]
        public async Task TestSystemDiagnosticsMetrics_MaxTimeseries()
        {
<<<<<<< HEAD
            var counterNames = new[] { Constants.CounterName, Constants.GaugeName, Constants.HistogramName1, Constants.HistogramName2 };
=======
            var instrumentNames = new[] { Constants.CounterName, Constants.GaugeName, Constants.HistogramName1, Constants.HistogramName2 };
>>>>>>> 97a9c617

            const int maxTimeSeries = 3;

            MetricProvider p1 = new MetricProvider()
            {
                ProviderName = Constants.ProviderName1
            };

            var providers = new List<MetricProvider>()
            {
                p1
            };

            await ScenarioRunner.SingleTarget(
                _outputHelper,
                _httpClientFactory,
                DiagnosticPortConnectionMode.Connect,
                TestAppScenarios.Metrics.Name,
                appValidate: async (runner, client) =>
                {
                    using ResponseStreamHolder holder = await client.CaptureMetricsAsync(await runner.ProcessIdTask,
                        durationSeconds: CommonTestTimeouts.LiveMetricsDurationSeconds,
                        metricsConfiguration: new EventMetricsConfiguration
                        {
                            IncludeDefaultProviders = false,
<<<<<<< HEAD
                            Providers = new[]
                            {
                                new EventMetricsProvider
                                {
                                    ProviderName = p1.ProviderName,
                                    CounterNames = counterNames
=======
                            Meters = new[]
                            {
                                new EventMetricsMeter
                                {
                                    MeterName = p1.ProviderName,
                                    InstrumentNames = instrumentNames
>>>>>>> 97a9c617
                                }
                            }
                        });

                    await runner.SendCommandAsync(TestAppScenarios.Metrics.Commands.Continue);

                    var metrics = LiveMetricsTestUtilities.GetAllMetrics(holder.Stream);

<<<<<<< HEAD
                    List<string> actualProviders = new();
                    List<string> actualNames = new();
                    List<string> actualMetadata = new();

                    await LiveMetricsTestUtilities.AggregateMetrics(metrics, actualProviders, actualNames, actualMetadata);

                    ISet<string> actualNamesSet = new HashSet<string>(actualNames);
=======
                    List<string> actualMeterNames = new();
                    List<string> actualInstrumentNames = new();
                    List<string> actualMetadata = new();

                    await LiveMetricsTestUtilities.AggregateMetrics(metrics, actualMeterNames, actualInstrumentNames, actualMetadata);

                    ISet<string> actualNamesSet = new HashSet<string>(actualInstrumentNames);
>>>>>>> 97a9c617

                    Assert.Equal(maxTimeSeries, actualNamesSet.Count);
                },
                configureTool: runner =>
                {
                    runner.WriteKeyPerValueConfiguration(new RootOptions()
                    {
                        Metrics = new MetricsOptions()
                        {
                            Enabled = true,
                            IncludeDefaultProviders = false,
                            Providers = providers
                        },
                        GlobalCounter = new GlobalCounterOptions()
                        {
                            IntervalSeconds = 1,
                            MaxTimeSeries = maxTimeSeries
                        }
                    });
                });
        }
    }
}<|MERGE_RESOLUTION|>--- conflicted
+++ resolved
@@ -119,85 +119,11 @@
                 });
         }
 
-<<<<<<< HEAD
-        [Theory]
-        [InlineData(MetricProviderType.All, true)]
-        [InlineData(MetricProviderType.Meter, false)]
-        [InlineData(MetricProviderType.EventCounter, true)]
-        public Task TestCustomMetrics_MetricProviderType(MetricProviderType metricType, bool expectResults)
-        {
-            return ScenarioRunner.SingleTarget(_outputHelper,
-                _httpClientFactory,
-                DiagnosticPortConnectionMode.Connect,
-                TestAppScenarios.AsyncWait.Name,
-                async (appRunner, apiClient) =>
-                {
-                    var counterNames = new[] { "cpu-usage", "working-set" };
-
-                    using ResponseStreamHolder holder = await apiClient.CaptureMetricsAsync(await appRunner.ProcessIdTask,
-                        durationSeconds: CommonTestTimeouts.LiveMetricsDurationSeconds,
-                        metricsConfiguration: new EventMetricsConfiguration
-                        {
-                            IncludeDefaultProviders = false,
-                            Providers = new[]
-                            {
-                                new EventMetricsProvider
-                                {
-                                    ProviderName = EventPipe.MonitoringSourceConfiguration.SystemRuntimeEventSourceName,
-                                    CounterNames = counterNames,
-                                    MetricType = metricType
-                                }
-                            }
-                        });
-
-                    var metrics = LiveMetricsTestUtilities.GetAllMetrics(holder.Stream);
-
-                    List<string> actualProviders = new();
-                    List<string> actualNames = new();
-                    List<string> actualMetadata = new();
-
-                    await LiveMetricsTestUtilities.AggregateMetrics(metrics, actualProviders, actualNames, actualMetadata);
-
-                    if (expectResults)
-                    {
-                        LiveMetricsTestUtilities.ValidateMetrics(new[] { EventPipe.MonitoringSourceConfiguration.SystemRuntimeEventSourceName },
-                            counterNames,
-                            actualProviders.ToHashSet(),
-                            actualNames.ToHashSet(),
-                            strict: true);
-                    }
-                    else
-                    {
-                        Assert.Empty(actualProviders);
-                        Assert.Empty(actualNames);
-                    }
-
-                    await appRunner.SendCommandAsync(TestAppScenarios.AsyncWait.Commands.Continue);
-                },
-                configureTool: runner =>
-                {
-                    runner.WriteKeyPerValueConfiguration(new RootOptions()
-                    {
-                        GlobalCounter = new GlobalCounterOptions()
-                        {
-                            IntervalSeconds = 1
-                        }
-                    });
-                });
-        }
-
-        [Fact]
-        public async Task TestSystemDiagnosticsMetrics()
-        {
-            var counterNamesP1 = new[] { Constants.CounterName, Constants.GaugeName, Constants.HistogramName1, Constants.HistogramName2 };
-            var counterNamesP2 = new[] { Constants.CounterName };
-=======
         [Fact]
         public async Task TestSystemDiagnosticsMetrics()
         {
             var instrumentNamesP1 = new[] { Constants.CounterName, Constants.GaugeName, Constants.HistogramName1, Constants.HistogramName2 };
             var instrumentNamesP2 = new[] { Constants.CounterName };
->>>>>>> 97a9c617
 
             MetricProvider p1 = new MetricProvider()
             {
@@ -226,19 +152,6 @@
                         metricsConfiguration: new EventMetricsConfiguration
                         {
                             IncludeDefaultProviders = false,
-<<<<<<< HEAD
-                            Providers = new[]
-                            {
-                                new EventMetricsProvider
-                                {
-                                    ProviderName = p1.ProviderName,
-                                    CounterNames = counterNamesP1,
-                                },
-                                new EventMetricsProvider
-                                {
-                                    ProviderName = p2.ProviderName,
-                                    CounterNames = counterNamesP2,
-=======
                             Meters = new[]
                             {
                                 new EventMetricsMeter
@@ -250,7 +163,6 @@
                                 {
                                     MeterName = p2.ProviderName,
                                     InstrumentNames = instrumentNamesP2,
->>>>>>> 97a9c617
                                 }
                             }
                         });
@@ -259,18 +171,6 @@
 
                     var metrics = LiveMetricsTestUtilities.GetAllMetrics(holder.Stream);
 
-<<<<<<< HEAD
-                    List<string> actualProviders = new();
-                    List<string> actualNames = new();
-                    List<string> actualMetadata = new();
-
-                    await LiveMetricsTestUtilities.AggregateMetrics(metrics, actualProviders, actualNames, actualMetadata);
-
-                    LiveMetricsTestUtilities.ValidateMetrics(new[] { p1.ProviderName, p2.ProviderName },
-                        counterNamesP1,
-                        actualProviders.ToHashSet(),
-                        actualNames.ToHashSet(),
-=======
                     List<string> actualMeterNames = new();
                     List<string> actualInstrumentNames = new();
                     List<string> actualMetadata = new();
@@ -281,30 +181,19 @@
                         instrumentNamesP1,
                         actualMeterNames.ToHashSet(),
                         actualInstrumentNames.ToHashSet(),
->>>>>>> 97a9c617
                         strict: true);
 
                     // NOTE: This assumes the default percentiles of 50/95/99 - if this changes, this test
                     // will fail and will need to be updated.
                     Regex regex = new Regex(@"\bPercentile=(50|95|99)");
 
-<<<<<<< HEAD
-                    for (int index = 0; index < actualProviders.Count; ++index)
-                    {
-                        if (actualNames[index] == Constants.HistogramName1)
+                    for (int index = 0; index < actualMeterNames.Count; ++index)
+                    {
+                        if (actualInstrumentNames[index] == Constants.HistogramName1)
                         {
                             Assert.Matches(regex, actualMetadata[index]);
                         }
-                        else if (actualNames[index] == Constants.HistogramName2)
-=======
-                    for (int index = 0; index < actualMeterNames.Count; ++index)
-                    {
-                        if (actualInstrumentNames[index] == Constants.HistogramName1)
-                        {
-                            Assert.Matches(regex, actualMetadata[index]);
-                        }
                         else if (actualInstrumentNames[index] == Constants.HistogramName2)
->>>>>>> 97a9c617
                         {
                             var metadata = actualMetadata[index].Split(',');
                             Assert.Equal(2, metadata.Length);
@@ -331,14 +220,10 @@
                 });
         }
 
-<<<<<<< HEAD
-        [Theory]
-        [InlineData(MetricProviderType.All, true)]
-        [InlineData(MetricProviderType.Meter, true)]
-        [InlineData(MetricProviderType.EventCounter, false)]
-        public async Task TestSystemDiagnosticsMetrics_MetricProviderType(MetricProviderType metricType, bool expectResults)
-        {
-            var counterNames = new[] { Constants.CounterName };
+        [Fact]
+        public async Task TestSystemDiagnosticsMetrics_MaxHistograms()
+        {
+            var instrumentNames = new[] { Constants.HistogramName1, Constants.HistogramName2 };
 
             MetricProvider p1 = new MetricProvider()
             {
@@ -362,13 +247,12 @@
                         metricsConfiguration: new EventMetricsConfiguration
                         {
                             IncludeDefaultProviders = false,
-                            Providers = new[]
+                            Meters = new[]
                             {
-                                new EventMetricsProvider
-                                {
-                                    ProviderName = p1.ProviderName,
-                                    CounterNames = counterNames,
-                                    MetricType = metricType
+                                new EventMetricsMeter
+                                {
+                                    MeterName = p1.ProviderName,
+                                    InstrumentNames = instrumentNames
                                 }
                             }
                         });
@@ -377,25 +261,14 @@
 
                     var metrics = LiveMetricsTestUtilities.GetAllMetrics(holder.Stream);
 
-                    List<string> actualProviders = new();
-                    List<string> actualNames = new();
+                    List<string> actualMeterNames = new();
+                    List<string> actualInstrumentNames = new();
                     List<string> actualMetadata = new();
 
-                    await LiveMetricsTestUtilities.AggregateMetrics(metrics, actualProviders, actualNames, actualMetadata);
-
-                    if (expectResults)
-                    {
-                        LiveMetricsTestUtilities.ValidateMetrics(new[] { p1.ProviderName },
-                            counterNames,
-                            actualProviders.ToHashSet(),
-                            actualNames.ToHashSet(),
-                            strict: true);
-                    }
-                    else
-                    {
-                        Assert.Empty(actualProviders);
-                        Assert.Empty(actualNames);
-                    }
+                    await LiveMetricsTestUtilities.AggregateMetrics(metrics, actualMeterNames, actualInstrumentNames, actualMetadata);
+
+                    Assert.Contains(Constants.HistogramName1, actualInstrumentNames);
+                    Assert.DoesNotContain(Constants.HistogramName2, actualInstrumentNames);
                 },
                 configureTool: runner =>
                 {
@@ -405,26 +278,23 @@
                         {
                             Enabled = true,
                             IncludeDefaultProviders = false,
-                            Providers = providers
+                            Providers = providers,
                         },
                         GlobalCounter = new GlobalCounterOptions()
                         {
-                            IntervalSeconds = 1
-                        }
-                    });
-                });
-        }
-
-        [Fact]
-        public async Task TestSystemDiagnosticsMetrics_MaxHistograms()
-        {
-            var counterNames = new[] { Constants.HistogramName1, Constants.HistogramName2 };
-=======
-        [Fact]
-        public async Task TestSystemDiagnosticsMetrics_MaxHistograms()
-        {
-            var instrumentNames = new[] { Constants.HistogramName1, Constants.HistogramName2 };
->>>>>>> 97a9c617
+                            IntervalSeconds = 1,
+                            MaxHistograms = 1
+                        }
+                    });
+                });
+        }
+
+        [Fact]
+        public async Task TestSystemDiagnosticsMetrics_MaxTimeseries()
+        {
+            var instrumentNames = new[] { Constants.CounterName, Constants.GaugeName, Constants.HistogramName1, Constants.HistogramName2 };
+
+            const int maxTimeSeries = 3;
 
             MetricProvider p1 = new MetricProvider()
             {
@@ -448,21 +318,12 @@
                         metricsConfiguration: new EventMetricsConfiguration
                         {
                             IncludeDefaultProviders = false,
-<<<<<<< HEAD
-                            Providers = new[]
-                            {
-                                new EventMetricsProvider
-                                {
-                                    ProviderName = p1.ProviderName,
-                                    CounterNames = counterNames
-=======
                             Meters = new[]
                             {
                                 new EventMetricsMeter
                                 {
                                     MeterName = p1.ProviderName,
                                     InstrumentNames = instrumentNames
->>>>>>> 97a9c617
                                 }
                             }
                         });
@@ -471,118 +332,13 @@
 
                     var metrics = LiveMetricsTestUtilities.GetAllMetrics(holder.Stream);
 
-<<<<<<< HEAD
-                    List<string> actualProviders = new();
-                    List<string> actualNames = new();
-                    List<string> actualMetadata = new();
-
-                    await LiveMetricsTestUtilities.AggregateMetrics(metrics, actualProviders, actualNames, actualMetadata);
-
-                    Assert.Contains(Constants.HistogramName1, actualNames);
-                    Assert.DoesNotContain(Constants.HistogramName2, actualNames);
-=======
                     List<string> actualMeterNames = new();
                     List<string> actualInstrumentNames = new();
                     List<string> actualMetadata = new();
 
                     await LiveMetricsTestUtilities.AggregateMetrics(metrics, actualMeterNames, actualInstrumentNames, actualMetadata);
 
-                    Assert.Contains(Constants.HistogramName1, actualInstrumentNames);
-                    Assert.DoesNotContain(Constants.HistogramName2, actualInstrumentNames);
->>>>>>> 97a9c617
-                },
-                configureTool: runner =>
-                {
-                    runner.WriteKeyPerValueConfiguration(new RootOptions()
-                    {
-                        Metrics = new MetricsOptions()
-                        {
-                            Enabled = true,
-                            IncludeDefaultProviders = false,
-                            Providers = providers,
-                        },
-                        GlobalCounter = new GlobalCounterOptions()
-                        {
-                            IntervalSeconds = 1,
-                            MaxHistograms = 1
-                        }
-                    });
-                });
-        }
-
-        [Fact]
-        public async Task TestSystemDiagnosticsMetrics_MaxTimeseries()
-        {
-<<<<<<< HEAD
-            var counterNames = new[] { Constants.CounterName, Constants.GaugeName, Constants.HistogramName1, Constants.HistogramName2 };
-=======
-            var instrumentNames = new[] { Constants.CounterName, Constants.GaugeName, Constants.HistogramName1, Constants.HistogramName2 };
->>>>>>> 97a9c617
-
-            const int maxTimeSeries = 3;
-
-            MetricProvider p1 = new MetricProvider()
-            {
-                ProviderName = Constants.ProviderName1
-            };
-
-            var providers = new List<MetricProvider>()
-            {
-                p1
-            };
-
-            await ScenarioRunner.SingleTarget(
-                _outputHelper,
-                _httpClientFactory,
-                DiagnosticPortConnectionMode.Connect,
-                TestAppScenarios.Metrics.Name,
-                appValidate: async (runner, client) =>
-                {
-                    using ResponseStreamHolder holder = await client.CaptureMetricsAsync(await runner.ProcessIdTask,
-                        durationSeconds: CommonTestTimeouts.LiveMetricsDurationSeconds,
-                        metricsConfiguration: new EventMetricsConfiguration
-                        {
-                            IncludeDefaultProviders = false,
-<<<<<<< HEAD
-                            Providers = new[]
-                            {
-                                new EventMetricsProvider
-                                {
-                                    ProviderName = p1.ProviderName,
-                                    CounterNames = counterNames
-=======
-                            Meters = new[]
-                            {
-                                new EventMetricsMeter
-                                {
-                                    MeterName = p1.ProviderName,
-                                    InstrumentNames = instrumentNames
->>>>>>> 97a9c617
-                                }
-                            }
-                        });
-
-                    await runner.SendCommandAsync(TestAppScenarios.Metrics.Commands.Continue);
-
-                    var metrics = LiveMetricsTestUtilities.GetAllMetrics(holder.Stream);
-
-<<<<<<< HEAD
-                    List<string> actualProviders = new();
-                    List<string> actualNames = new();
-                    List<string> actualMetadata = new();
-
-                    await LiveMetricsTestUtilities.AggregateMetrics(metrics, actualProviders, actualNames, actualMetadata);
-
-                    ISet<string> actualNamesSet = new HashSet<string>(actualNames);
-=======
-                    List<string> actualMeterNames = new();
-                    List<string> actualInstrumentNames = new();
-                    List<string> actualMetadata = new();
-
-                    await LiveMetricsTestUtilities.AggregateMetrics(metrics, actualMeterNames, actualInstrumentNames, actualMetadata);
-
                     ISet<string> actualNamesSet = new HashSet<string>(actualInstrumentNames);
->>>>>>> 97a9c617
 
                     Assert.Equal(maxTimeSeries, actualNamesSet.Count);
                 },
