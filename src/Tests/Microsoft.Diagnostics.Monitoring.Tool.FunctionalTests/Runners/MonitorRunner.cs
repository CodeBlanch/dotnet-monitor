﻿// Licensed to the .NET Foundation under one or more agreements.
// The .NET Foundation licenses this file to you under the MIT license.

using Microsoft.Diagnostics.Monitoring.TestCommon;
using Microsoft.Diagnostics.Monitoring.TestCommon.Runners;
using Microsoft.Diagnostics.Tools.Monitor;
using System;
using System.Collections.Generic;
using System.IO;
using System.Reflection;
using System.Text.Json;
using System.Text.Json.Serialization;
using System.Threading;
using System.Threading.Tasks;
using Xunit.Abstractions;

namespace Microsoft.Diagnostics.Monitoring.Tool.FunctionalTests.Runners
{
    /// <summary>
    /// Runner for the dotnet-monitor tool.
    /// </summary>
    internal class MonitorRunner : IAsyncDisposable
    {
        private const string TestHostingStartupAssemblyName = "Microsoft.Diagnostics.Monitoring.Tool.TestHostingStartup";
        private const string TestStartupHookAssemblyName = "Microsoft.Diagnostics.Monitoring.Tool.TestStartupHook";

        protected readonly object _lock = new();

        protected readonly ITestOutputHelper _outputHelper;

        private readonly DotNetRunner _runner = new();

        private readonly LoggingRunnerAdapter _adapter;

        private readonly TemporaryDirectory _tempDir;

        private long _disposedState;

        private bool _useExplicitlySetConfiguration;

        /// <summary>
        /// Sets configuration values via environment variables.
        /// </summary>
        public RootOptions ConfigurationFromEnvironment { get; } = new();

        /// <summary>
<<<<<<< HEAD
        /// Determines whether the stacks feature is enabled.
        /// </summary>
        public bool EnableCallStacksFeature { get; set; }

        /// <summary>
        /// Determines whether the parameter capturing feature is enabled.
        /// </summary>
        public bool EnableParameterCapturingFeature { get; set; }

        /// <summary>
=======
>>>>>>> 6f8500bb
        /// Gets the task for the underlying <see cref="DotNetRunner"/>'s
        /// <see cref="DotNetRunner.ExitedTask"/> which is used to wait for process exit.
        /// </summary>
        protected Task<int> RunnerExitedTask => _runner.ExitedTask;

        /// <summary>
        /// The path to dotnet-monitor.
        /// </summary>
        private static string DotNetMonitorPath =>
            AssemblyHelper.GetAssemblyArtifactBinPath(
                Assembly.GetExecutingAssembly(),
                "dotnet-monitor",
#if NET7_0_OR_GREATER
                TargetFrameworkMoniker.Net80
#else
                TargetFrameworkMoniker.Net60
#endif
                );

        private static string TestStartupHookPath =>
            AssemblyHelper.GetAssemblyArtifactBinPath(
                Assembly.GetExecutingAssembly(),
                TestStartupHookAssemblyName,
#if NET7_0_OR_GREATER
                TargetFrameworkMoniker.Net80
#else
                TargetFrameworkMoniker.Net60
#endif
                );

        private string SharedConfigDirectoryPath =>
            Path.Combine(TempPath, "SharedConfig");

        private string UserConfigDirectoryPath =>
            Path.Combine(TempPath, "UserConfig");

        private string UserSettingsFilePath =>
            Path.Combine(UserConfigDirectoryPath, "settings.json");

        private string ExplicitlySetSettingsFilePath =>
            Path.Combine(TempPath, "settings.json");

        public string TempPath => _tempDir.FullName;

        public MonitorRunner(ITestOutputHelper outputHelper)
        {
            _outputHelper = new PrefixedOutputHelper(outputHelper, "[Monitor] ");

            _tempDir = new TemporaryDirectory(_outputHelper);

            _adapter = new LoggingRunnerAdapter(_outputHelper, _runner);
            _adapter.ReceivedStandardOutputLine += StandardOutputCallback;

            Directory.CreateDirectory(SharedConfigDirectoryPath);
            Directory.CreateDirectory(UserConfigDirectoryPath);
        }

        public virtual async ValueTask DisposeAsync()
        {
            if (!TestCommon.DisposableHelper.CanDispose(ref _disposedState))
            {
                return;
            }

            _adapter.ReceivedStandardOutputLine -= StandardOutputCallback;
            await _adapter.DisposeAsync().ConfigureAwait(false);

            _runner.Dispose();

            _tempDir.Dispose();
        }

        public virtual async Task StartAsync(string command, string[] args, CancellationToken token)
        {
            List<string> argsList = new();

            if (!string.IsNullOrEmpty(command))
            {
                argsList.Add(command);
            }

            if (args != null)
            {
                argsList.AddRange(args);
            }

            if (_useExplicitlySetConfiguration)
            {
                argsList.Add("--configuration-file-path");
                argsList.Add($"\"{ExplicitlySetSettingsFilePath}\"");
                _outputHelper.WriteLine("Explicitly set settings path: {0}", ExplicitlySetSettingsFilePath);
            }

            _runner.EntrypointAssemblyPath = DotNetMonitorPath;
            _runner.Arguments = string.Join(" ", argsList);

            // Disable diagnostics on tool
            _adapter.Environment.Add("COMPlus_EnableDiagnostics", "0");
            // Console output in JSON for easy parsing
            _adapter.Environment.Add("Logging__Console__FormatterName", "json");
            // Enable Information on ASP.NET Core logs for better ability to diagnose issues.
            _adapter.Environment.Add("Logging__LogLevel__Microsoft.AspNetCore", "Information");
            // Enable Debug on Microsoft.Diagnostics to get lifetime and address events as well as for diagnosing issues.
            _adapter.Environment.Add("Logging__LogLevel__Microsoft.Diagnostics", "Debug");

            // Override the shared config directory
            _adapter.Environment.Add("DotnetMonitorTestSettings__SharedConfigDirectoryOverride", SharedConfigDirectoryPath);
            // Override the user config directory
            _adapter.Environment.Add("DotnetMonitorTestSettings__UserConfigDirectoryOverride", UserConfigDirectoryPath);

<<<<<<< HEAD
            // Enable experimental stacks feature
            if (EnableCallStacksFeature)
            {
                _adapter.Environment.Add(ExperimentalFlags.Feature_CallStacks, ToolIdentifiers.EnvVarEnabledValue);
            }

            // Enable experimental parameter capturing feature
            if (EnableParameterCapturingFeature)
            {
                _adapter.Environment.Add(ExperimentalFlags.Feature_ParameterCapturing, ToolIdentifiers.EnvVarEnabledValue);
            }

=======
>>>>>>> 6f8500bb
            // Ensures that the TestStartupHook is loaded early so it helps resolve other test assemblies
            _adapter.Environment.Add(ToolIdentifiers.EnvironmentVariables.StartupHooks, TestStartupHookPath);

            // Allow TestHostingStartup to participate in host building in the tool
            _adapter.Environment.Add("ASPNETCORE_HOSTINGSTARTUPASSEMBLIES", TestHostingStartupAssemblyName);

            // Set configuration via environment variables
            var configurationViaEnvironment = ConfigurationFromEnvironment.ToEnvironmentConfiguration(useDotnetMonitorPrefix: true);
            if (configurationViaEnvironment.Count > 0)
            {
                // Set additional environment variables from configuration
                foreach (var variable in configurationViaEnvironment)
                {
                    _adapter.Environment.Add(variable.Key, variable.Value);
                }
            }

            _outputHelper.WriteLine("User Settings Path: {0}", UserSettingsFilePath);

            await _adapter.StartAsync(token);
        }

        public Task StopAsync(CancellationToken token)
        {
            return _adapter.StopAsync(token);
        }

        public virtual async Task WaitForExitAsync(CancellationToken token)
        {
            await RunnerExitedTask.WithCancellation(token).ConfigureAwait(false);
            await _adapter.ReadToEnd(token).ConfigureAwait(false);
        }

        protected virtual void StandardOutputCallback(string line)
        {
        }

        public void WriteKeyPerValueConfiguration(RootOptions options)
        {
            foreach (KeyValuePair<string, string> entry in options.ToKeyPerFileConfiguration())
            {
                File.WriteAllText(
                    Path.Combine(SharedConfigDirectoryPath, entry.Key),
                    entry.Value);

                _outputHelper.WriteLine("Wrote {0} key-per-file.", entry.Key);
            }
        }

        public async Task WriteUserSettingsAsync(RootOptions options)
        {
            await WriteSettingsFileAsync(options, UserSettingsFilePath).ConfigureAwait(false);
            _outputHelper.WriteLine("Wrote user settings.");
        }

        public async Task WriteExplicitlySetSettingsFileAsync(RootOptions options)
        {
            await WriteSettingsFileAsync(options, ExplicitlySetSettingsFilePath).ConfigureAwait(false);
            _useExplicitlySetConfiguration = true;
            _outputHelper.WriteLine("Wrote settings file.");
        }

        protected void SetEnvironmentVariable(string name, string value)
        {
            _adapter.Environment[name] = value;
        }

        private static async Task WriteSettingsFileAsync(RootOptions options, string filePath)
        {
            using FileStream stream = new(filePath, FileMode.OpenOrCreate, FileAccess.Write, FileShare.ReadWrite);

            JsonSerializerOptions serializerOptions = JsonSerializerOptionsFactory.Create(JsonIgnoreCondition.WhenWritingNull);
            await JsonSerializer.SerializeAsync(stream, options, serializerOptions).ConfigureAwait(false);
        }
    }
}<|MERGE_RESOLUTION|>--- conflicted
+++ resolved
@@ -44,19 +44,11 @@
         public RootOptions ConfigurationFromEnvironment { get; } = new();
 
         /// <summary>
-<<<<<<< HEAD
-        /// Determines whether the stacks feature is enabled.
-        /// </summary>
-        public bool EnableCallStacksFeature { get; set; }
-
-        /// <summary>
         /// Determines whether the parameter capturing feature is enabled.
         /// </summary>
         public bool EnableParameterCapturingFeature { get; set; }
 
         /// <summary>
-=======
->>>>>>> 6f8500bb
         /// Gets the task for the underlying <see cref="DotNetRunner"/>'s
         /// <see cref="DotNetRunner.ExitedTask"/> which is used to wait for process exit.
         /// </summary>
@@ -167,21 +159,12 @@
             // Override the user config directory
             _adapter.Environment.Add("DotnetMonitorTestSettings__UserConfigDirectoryOverride", UserConfigDirectoryPath);
 
-<<<<<<< HEAD
-            // Enable experimental stacks feature
-            if (EnableCallStacksFeature)
-            {
-                _adapter.Environment.Add(ExperimentalFlags.Feature_CallStacks, ToolIdentifiers.EnvVarEnabledValue);
-            }
-
             // Enable experimental parameter capturing feature
             if (EnableParameterCapturingFeature)
             {
                 _adapter.Environment.Add(ExperimentalFlags.Feature_ParameterCapturing, ToolIdentifiers.EnvVarEnabledValue);
             }
 
-=======
->>>>>>> 6f8500bb
             // Ensures that the TestStartupHook is loaded early so it helps resolve other test assemblies
             _adapter.Environment.Add(ToolIdentifiers.EnvironmentVariables.StartupHooks, TestStartupHookPath);
 
