--- conflicted
+++ resolved
@@ -4,11 +4,7 @@
     <OutputType>Exe</OutputType>
     <TargetFrameworks>$(TestTargetFrameworks)</TargetFrameworks>
     <DefineConstants>$(DefineConstants);UNITTEST</DefineConstants>
-<<<<<<< HEAD
-    <AllowUnsafeBlocks>True</AllowUnsafeBlocks>
-=======
     <AllowUnsafeBlocks>true</AllowUnsafeBlocks>
->>>>>>> 44455b58
   </PropertyGroup>
 
   <ItemGroup>
