--- conflicted
+++ resolved
@@ -24,18 +24,6 @@
         [
             TargetFrameworkMoniker.Net60,
             TargetFrameworkMoniker.Net70,
-<<<<<<< HEAD
-            TargetFrameworkMoniker.Net80,
-            TargetFrameworkMoniker.Net90
-        };
-        public static TargetFrameworkMoniker[] tfms6PlusToTest = new TargetFrameworkMoniker[]
-        {
-            TargetFrameworkMoniker.Net60,
-            TargetFrameworkMoniker.Net70,
-            TargetFrameworkMoniker.Net80,
-            TargetFrameworkMoniker.Net90
-        };
-=======
             TargetFrameworkMoniker.Net80
         ];
 
@@ -45,7 +33,6 @@
             TargetFrameworkMoniker.Net70,
             TargetFrameworkMoniker.Net80
         ];
->>>>>>> f4a8a5cd
 
         public static IEnumerable<object[]> GetTfms()
         {
