﻿// Licensed to the .NET Foundation under one or more agreements.
// The .NET Foundation licenses this file to you under the MIT license.

using Microsoft.Diagnostics.Monitoring.TestCommon;
using Microsoft.Diagnostics.Monitoring.TestCommon.Runners;
using Microsoft.Diagnostics.Monitoring.WebApi;
using Microsoft.Diagnostics.Monitoring.WebApi.Exceptions;
using Microsoft.Diagnostics.Monitoring.WebApi.Stacks;
using Microsoft.Diagnostics.Tools.Monitor.Exceptions;
using System;
using System.Collections.Generic;
using System.Linq;
using System.Reflection;
using System.Runtime.InteropServices;
using System.Text;
using System.Threading;
using System.Threading.Tasks;
using Xunit;
using Xunit.Abstractions;
using CallStack = Microsoft.Diagnostics.Monitoring.WebApi.Models.CallStack;

namespace Microsoft.Diagnostics.Monitoring.Tool.UnitTests
{
    [TargetFrameworkMonikerTrait(TargetFrameworkMonikerExtensions.CurrentTargetFrameworkMoniker)]
    public sealed class ExceptionsPipelineTests
    {
        private ITestOutputHelper _outputHelper;
        private readonly EndpointUtilities _endpointUtilities;

        public ExceptionsPipelineTests(ITestOutputHelper outputHelper)
        {
            _outputHelper = outputHelper;
            _endpointUtilities = new(_outputHelper);
        }

        /// <summary>
        /// Tests that a single exception thrown from the target application is detectable.
        /// </summary>
        [Fact]
        public Task EventExceptionsPipeline_SingleException()
        {
            DateTime baselineTimestamp = DateTime.UtcNow;

            return Execute(
                TestAppScenarios.Exceptions.SubScenarios.SingleException,
                expectedInstanceCount: 1,
                validate: instances =>
                {
                    IExceptionInstance instance = Assert.Single(instances);
                    Assert.NotNull(instance);
                    Assert.NotEqual(0UL, instance.Id);
                    Assert.Equal(typeof(InvalidOperationException).FullName, instance.TypeName);
                    Assert.False(string.IsNullOrEmpty(instance.Message));
                    Assert.True(instance.Timestamp > baselineTimestamp);

                    ValidateStack(instance, "ThrowAndCatchInvalidOperationException", "Microsoft.Diagnostics.Monitoring.UnitTestApp.dll", "Microsoft.Diagnostics.Monitoring.UnitTestApp.Scenarios.ExceptionsScenario", new List<string>() { "System.Boolean", "System.Boolean" });
                });
        }

        /// <summary>
        /// Tests that the same exception type thrown from the same code is reported as the same exception
        /// but as two distinct instances.
        /// </summary>
        [Fact]
        public Task EventExceptionsPipeline_RepeatException()
        {
            const int ExpectedInstanceCount = 2;

            DateTime baselineTimestamp = DateTime.UtcNow;

            return Execute(
                TestAppScenarios.Exceptions.SubScenarios.RepeatException,
                expectedInstanceCount: ExpectedInstanceCount,
                validate: instances =>
                {
                    Assert.Equal(ExpectedInstanceCount, instances.Count());

                    IExceptionInstance instance1 = instances.First();
                    Assert.NotNull(instance1);

                    IExceptionInstance instance2 = instances.Skip(1).Single();
                    Assert.NotNull(instance2);

                    Assert.NotEqual(instance1.Id, instance2.Id);
                    Assert.Equal(instance1.TypeName, instance2.TypeName);
                    Assert.Equal(instance1.Message, instance2.Message);
                    Assert.True(instance1.Timestamp > baselineTimestamp);
                    Assert.True(instance2.Timestamp > baselineTimestamp);
                    Assert.NotEqual(instance1.Timestamp, instance2.Timestamp);

                    ValidateStack(instance1, "ThrowAndCatchInvalidOperationException", "Microsoft.Diagnostics.Monitoring.UnitTestApp.dll", "Microsoft.Diagnostics.Monitoring.UnitTestApp.Scenarios.ExceptionsScenario", new List<string>() { "System.Boolean", "System.Boolean" });
                    ValidateStack(instance2, "ThrowAndCatchInvalidOperationException", "Microsoft.Diagnostics.Monitoring.UnitTestApp.dll", "Microsoft.Diagnostics.Monitoring.UnitTestApp.Scenarios.ExceptionsScenario", new List<string>() { "System.Boolean", "System.Boolean" });
                });
        }

        /// <summary>
        /// Tests that exceptions thrown from async context are only reported once.
        /// </summary>
        [Fact]
        public Task EventExceptionsPipeline_AsyncException()
        {
            return Execute(
                TestAppScenarios.Exceptions.SubScenarios.AsyncException,
                expectedInstanceCount: 1,
                validate: instances =>
                {
                    IExceptionInstance instance = Assert.Single(instances);
                    Assert.NotNull(instance);
                    Assert.NotEqual(0UL, instance.Id);
                    Assert.Equal(typeof(TaskCanceledException).FullName, instance.TypeName);
                    Assert.False(string.IsNullOrEmpty(instance.Message));

                    ValidateStack(instance, "ThrowForNonSuccess", "System.Private.CoreLib.dll", "System.Runtime.CompilerServices.TaskAwaiter", new List<string>() { "System.Threading.Tasks.Task" });
                });
        }

        /// <summary>
        /// Tests that exceptions thrown from framework code (non-user code) are detectable.
        /// </summary>
        [Fact]
        public Task EventExceptionsPipeline_FrameworkException()
        {
            return Execute(
                TestAppScenarios.Exceptions.SubScenarios.FrameworkException,
                expectedInstanceCount: 1,
                validate: instances =>
                {
                    IExceptionInstance instance = Assert.Single(instances);
                    Assert.NotNull(instance);
                    Assert.NotEqual(0UL, instance.Id);
                    Assert.Equal(typeof(ArgumentNullException).FullName, instance.TypeName);
                    Assert.False(string.IsNullOrEmpty(instance.Message));

                    ValidateStack(instance, "Throw", "System.Private.CoreLib.dll", "System.ArgumentNullException", new List<string>() { "System.String" });
                });
        }

        /// <summary>
        /// Tests that custom exceptions are detectable.
        /// </summary>
        [Fact]
        public Task EventExceptionsPipeline_CustomException()
        {
            return Execute(
                TestAppScenarios.Exceptions.SubScenarios.CustomException,
                expectedInstanceCount: 1,
                validate: instances =>
                {
                    IExceptionInstance instance = Assert.Single(instances);
                    Assert.NotNull(instance);
                    Assert.NotEqual(0UL, instance.Id);
                    Assert.Equal("Microsoft.Diagnostics.Monitoring.UnitTestApp.Scenarios.ExceptionsScenario+CustomGenericsException`2[System.Int32,System.String]", instance.TypeName);
                    Assert.False(string.IsNullOrEmpty(instance.Message));

                    ValidateStack(instance, "ThrowAndCatchCustomException", "Microsoft.Diagnostics.Monitoring.UnitTestApp.dll", "Microsoft.Diagnostics.Monitoring.UnitTestApp.Scenarios.ExceptionsScenario");
                });
        }

        /// <summary>
        /// Tests that exceptions with ref parameters and void* parameters are handled correctly.
        /// </summary>
        [Fact]
        public Task EventExceptionsPipeline_EsotericStackFrameTypes()
        {
            return Execute(
                TestAppScenarios.Exceptions.SubScenarios.EsotericStackFrameTypes,
                expectedInstanceCount: 1,
                validate: instances =>
                {
                    IExceptionInstance instance = Assert.Single(instances);
                    Assert.NotNull(instance);
                    Assert.NotEqual(0UL, instance.Id);
                    Assert.Equal(typeof(FormatException).FullName, instance.TypeName);
                    Assert.False(string.IsNullOrEmpty(instance.Message));

                    ValidateStack(instance, "ThrowAndCatchEsotericStackFrameTypes", "Microsoft.Diagnostics.Monitoring.UnitTestApp.dll", "Microsoft.Diagnostics.Monitoring.UnitTestApp.Scenarios.ExceptionsScenario", new List<string>() { "System.Int32&", "System.Int32&" });
                });
        }

        /// <summary>
        /// Tests that exceptions from reverse p/invoke are detectable.
        /// </summary>
        [Theory]
        [MemberData(nameof(ProfilerHelper.GetArchitecture), MemberType = typeof(ProfilerHelper))]
        public Task EventExceptionsPipeline_ReversePInvokeException(Architecture architecture)
        {
            return Execute(
                TestAppScenarios.Exceptions.SubScenarios.ReversePInvokeException,
                expectedInstanceCount: 1,
                validate: instances =>
                {
                    IExceptionInstance instance = Assert.Single(instances);
                    Assert.NotNull(instance);
                    Assert.NotEqual(0UL, instance.Id);
                    Assert.Equal(typeof(InvalidOperationException).FullName, instance.TypeName);
                    Assert.False(string.IsNullOrEmpty(instance.Message));

                    ValidateStack(instance, "ThrowAndCatchInvalidOperationException", "Microsoft.Diagnostics.Monitoring.UnitTestApp.dll", "Microsoft.Diagnostics.Monitoring.UnitTestApp.Scenarios.ExceptionsScenario", new List<string>() { "System.Boolean", "System.Boolean" });
                },
                architecture);
        }

        /// <summary>
        /// Tests that exceptions from dynamic methods are detectable.
        /// </summary>
        [Fact]
        public Task EventExceptionsPipeline_DynamicMethodException()
        {
            return Execute(
                TestAppScenarios.Exceptions.SubScenarios.DynamicMethodException,
                expectedInstanceCount: 1,
                validate: instances =>
                {
                    IExceptionInstance instance = Assert.Single(instances);
                    Assert.NotNull(instance);
                    Assert.NotEqual(0UL, instance.Id);
                    Assert.Equal("Microsoft.Diagnostics.Monitoring.UnitTestApp.Scenarios.ExceptionsScenario+CustomSimpleException", instance.TypeName);
                    Assert.False(string.IsNullOrEmpty(instance.Message));

                    ValidateStack(instance, "ThrowAndCatchFromDynamicMethod", "Microsoft.Diagnostics.Monitoring.UnitTestApp.dll", "UnknownClass");
                });
        }

        /// <summary>
        /// Tests that exceptions from array types are detectable.
        /// </summary>
        [Fact]
        public Task EventExceptionsPipeline_ArrayException()
        {
            return Execute(
                TestAppScenarios.Exceptions.SubScenarios.ArrayException,
                expectedInstanceCount: 1,
                validate: instances =>
                {
                    IExceptionInstance instance = Assert.Single(instances);
                    Assert.NotNull(instance);
                    Assert.NotEqual(0UL, instance.Id);
                    Assert.Equal(typeof(IndexOutOfRangeException).FullName, instance.TypeName);
                    Assert.False(string.IsNullOrEmpty(instance.Message));

                    ValidateStack(instance, "ThrowIndexOutOfRangeException", "System.Private.CoreLib.dll", "System.ThrowHelper");
                });
        }

        /// <summary>
        /// Tests that exceptions with inner exceptions that haven't been thrown are detectable.
        /// </summary>
        [Fact]
        public Task EventExceptionsPipeline_InnerUnthrownException()
        {
            const int ExpectedInstanceCount = 2;

            return Execute(
                TestAppScenarios.Exceptions.SubScenarios.InnerUnthrownException,
                ExpectedInstanceCount,
                validate: instances =>
                {
                    Assert.Equal(ExpectedInstanceCount, instances.Count());

                    IExceptionInstance innerInstance = instances.First();
                    Assert.NotNull(innerInstance);

                    Assert.NotEqual(0UL, innerInstance.Id);
                    Assert.Equal(typeof(FormatException).FullName, innerInstance.TypeName);
                    Assert.Empty(innerInstance.InnerExceptionIds);
                    Assert.Empty(innerInstance.CallStack.Frames); // Indicates this exception was not thrown

                    IExceptionInstance outerInstance = instances.Skip(1).Single();
                    Assert.NotNull(outerInstance);
                    
                    Assert.NotEqual(0UL, outerInstance.Id);
                    Assert.Equal(typeof(InvalidOperationException).FullName, outerInstance.TypeName);
                    Assert.Equal(innerInstance.Id, Assert.Single(outerInstance.InnerExceptionIds));
                    Assert.NotEmpty(outerInstance.CallStack.Frames); // Indicates this exception was thrown
                });
        }

        /// <summary>
        /// Tests that exceptions with inner exceptions that haven't been thrown are detectable.
        /// </summary>
        [Fact]
        public Task EventExceptionsPipeline_InnerThrownException()
        {
            const int ExpectedInstanceCount = 2;

            return Execute(
                TestAppScenarios.Exceptions.SubScenarios.InnerThrownException,
                ExpectedInstanceCount,
                validate: instances =>
                {
                    Assert.Equal(ExpectedInstanceCount, instances.Count());

                    IExceptionInstance innerInstance = instances.First();
                    Assert.NotNull(innerInstance);

                    Assert.NotEqual(0UL, innerInstance.Id);
                    Assert.Equal(typeof(FormatException).FullName, innerInstance.TypeName);
                    Assert.Empty(innerInstance.InnerExceptionIds);
                    Assert.NotEmpty(innerInstance.CallStack.Frames); // Indicates this exception was thrown

                    IExceptionInstance outerInstance = instances.Skip(1).Single();
                    Assert.NotNull(outerInstance);

                    Assert.NotEqual(0UL, outerInstance.Id);
                    Assert.Equal(typeof(InvalidOperationException).FullName, outerInstance.TypeName);
                    Assert.Equal(innerInstance.Id, Assert.Single(outerInstance.InnerExceptionIds));
                    Assert.NotEmpty(innerInstance.CallStack.Frames); // Indicates this exception was thrown
                });
        }

        /// <summary>
        /// Tests that inner exceptions from AggregateException are detectable.
        /// </summary>
        [Fact]
        public Task EventExceptionsPipeline_AggregateException()
        {
            const int ExpectedInstanceCount = 4;

            return Execute(
                TestAppScenarios.Exceptions.SubScenarios.AggregateException,
                ExpectedInstanceCount,
                validate: instances =>
                {
                    List<IExceptionInstance> instanceList = new(instances);

                    Assert.Equal(ExpectedInstanceCount, instances.Count());

                    IExceptionInstance inner1Instance = instanceList[0];
                    Assert.NotNull(inner1Instance);

                    Assert.NotEqual(0UL, inner1Instance.Id);
                    Assert.Equal(typeof(InvalidOperationException).FullName, inner1Instance.TypeName);
                    Assert.Empty(inner1Instance.InnerExceptionIds);
                    Assert.Empty(inner1Instance.CallStack.Frames); // Indicates this exception was not thrown

                    IExceptionInstance inner2Instance = instanceList[1];
                    Assert.NotNull(inner2Instance);

                    Assert.NotEqual(0UL, inner2Instance.Id);
                    Assert.Equal(typeof(FormatException).FullName, inner2Instance.TypeName);
                    Assert.Empty(inner2Instance.InnerExceptionIds);
                    Assert.Empty(inner2Instance.CallStack.Frames); // Indicates this exception was not thrown

                    IExceptionInstance inner3Instance = instanceList[2];
                    Assert.NotNull(inner3Instance);

                    Assert.NotEqual(0UL, inner3Instance.Id);
                    Assert.Equal(typeof(TaskCanceledException).FullName, inner3Instance.TypeName);
                    Assert.Empty(inner3Instance.InnerExceptionIds);
                    Assert.Empty(inner3Instance.CallStack.Frames); // Indicates this exception was not thrown

                    IExceptionInstance outerInstance = instanceList[3];
                    Assert.NotNull(outerInstance);

                    Assert.NotEqual(0UL, outerInstance.Id);
                    Assert.Equal(typeof(AggregateException).FullName, outerInstance.TypeName);
                    Assert.NotEmpty(outerInstance.InnerExceptionIds);
                    Assert.NotEmpty(outerInstance.CallStack.Frames); // Indicates this exception was thrown

                    // Verify inner exceptions of AggregateException instance
                    Assert.Equal(3, outerInstance.InnerExceptionIds.Length);
                    Assert.Equal(inner1Instance.Id, outerInstance.InnerExceptionIds[0]);
                    Assert.Equal(inner2Instance.Id, outerInstance.InnerExceptionIds[1]);
                    Assert.Equal(inner3Instance.Id, outerInstance.InnerExceptionIds[2]);
                });
        }

        /// <summary>
        /// Tests that loader exceptions from ReflectionTypeLoadException are detectable.
        /// </summary>
        [Fact]
        public Task EventExceptionsPipeline_ReflectionTypeLoadException()
        {
            const int ExpectedInstanceCount = 3;

            return Execute(
                TestAppScenarios.Exceptions.SubScenarios.ReflectionTypeLoadException,
                ExpectedInstanceCount,
                validate: instances =>
                {
                    List<IExceptionInstance> instanceList = new(instances);

                    Assert.Equal(ExpectedInstanceCount, instanceList.Count);

                    IExceptionInstance inner1Instance = instanceList[0];
                    Assert.NotNull(inner1Instance);

                    Assert.NotEqual(0UL, inner1Instance.Id);
                    Assert.Equal(typeof(MissingMethodException).FullName, inner1Instance.TypeName);
                    Assert.Empty(inner1Instance.InnerExceptionIds);
                    Assert.Empty(inner1Instance.CallStack.Frames); // Indicates this exception was not thrown

                    IExceptionInstance inner2Instance = instanceList[1];
                    Assert.NotNull(inner2Instance);

                    Assert.NotEqual(0UL, inner2Instance.Id);
                    Assert.Equal(typeof(MissingFieldException).FullName, inner2Instance.TypeName);
                    Assert.Empty(inner2Instance.InnerExceptionIds);
                    Assert.Empty(inner2Instance.CallStack.Frames); // Indicates this exception was not thrown

                    IExceptionInstance outerInstance = instanceList[2];
                    Assert.NotNull(outerInstance);

                    Assert.NotEqual(0UL, outerInstance.Id);
                    Assert.Equal(typeof(ReflectionTypeLoadException).FullName, outerInstance.TypeName);
                    Assert.NotEmpty(outerInstance.InnerExceptionIds);
                    Assert.NotEmpty(outerInstance.CallStack.Frames); // Indicates this exception was thrown

                    // Verify inner exceptions of ReflectionTypeLoadException instance
                    Assert.Equal(3, outerInstance.InnerExceptionIds.Length);
                    Assert.Equal(inner1Instance.Id, outerInstance.InnerExceptionIds[0]);
                    Assert.Equal(0UL, outerInstance.InnerExceptionIds[1]); // Second loaded exception is null
                    Assert.Equal(inner2Instance.Id, outerInstance.InnerExceptionIds[2]);
                });
        }

        private async Task Execute(
            string subScenarioName,
            int expectedInstanceCount,
            Action<IEnumerable<IExceptionInstance>> validate,
            Architecture? architecture = null)
        {
            EndpointInfoSourceCallback callback = new(_outputHelper);
            await using ServerSourceHolder sourceHolder = await _endpointUtilities.StartServerAsync(callback);

            await using AppRunner runner = _endpointUtilities.CreateAppRunner(
                Assembly.GetExecutingAssembly(),
                sourceHolder.TransportName,
                TargetFrameworkMoniker.Current);
<<<<<<< HEAD
            runner.ScenarioName = TestAppScenarios.Exceptions.Name;
            runner.SubScenarioName = subScenarioName;
=======
            runner.Architecture = architecture;
            runner.ScenarioName = TestAppScenarios.Exceptions.Name + " " + subScenarioName;
>>>>>>> 44455b58

            AddStartupHookEnvironmentVariable(runner);

            Task<IEndpointInfo> newEndpointInfoTask = callback.WaitAddedEndpointInfoAsync(runner, CommonTestTimeouts.StartProcess);

            await runner.ExecuteAsync(async () =>
            {
                await newEndpointInfoTask;

                TestExceptionsStore store = new(expectedInstanceCount);

                EventExceptionsPipelineSettings settings = new();
                await using EventExceptionsPipeline pipeline = new(newEndpointInfoTask.Result.Endpoint, settings, store);

                using CancellationTokenSource timeoutSource = new(CommonTestTimeouts.GeneralTimeout);
                await pipeline.StartAsync(timeoutSource.Token);

                // Start throwing exceptions.
                await runner.SendCommandAsync(TestAppScenarios.Exceptions.Commands.Begin);

                // The target process will not acknowledge this command until all exceptions are thrown.
                await runner.SendCommandAsync(TestAppScenarios.Exceptions.Commands.End);

                // Wait for the expected number of exceptions to have been reported
                await store.InstanceThresholdTask.WaitAsync(timeoutSource.Token);

                validate(store.GetSnapshot());
            });
        }

        private static void ValidateStack(IExceptionInstance instance, string expectedMethodName, string expectedModuleName, string expectedClassName, IList<string> expectedParameterTypes = null)
        {
            CallStack stack = instance.CallStack;
            Assert.NotEmpty(stack.Frames);
            Assert.True(0 < stack.ThreadId);
            Assert.Equal(expectedMethodName, stack.Frames[0].MethodName);
            Assert.Equal(expectedModuleName, stack.Frames[0].ModuleName);
            Assert.Equal(expectedClassName, stack.Frames[0].ClassName);
            Assert.Equal(expectedParameterTypes ?? new List<string>(), stack.Frames[0].ParameterTypes);
        }

        private static void AddStartupHookEnvironmentVariable(AppRunner runner)
        {
            // Startup hook assembly is only built for net6.0 and should be forward compatible
            string startupHookPath = AssemblyHelper.GetAssemblyArtifactBinPath(
                Assembly.GetExecutingAssembly(),
                "Microsoft.Diagnostics.Monitoring.StartupHook",
                TargetFrameworkMoniker.Net60);

            runner.Environment.Add(ToolIdentifiers.EnvironmentVariables.StartupHooks, startupHookPath);
        }

        private sealed class TestExceptionsStore : IExceptionsStore
        {
            private readonly List<ExceptionInstance> _instances = new();

            private readonly int _instanceThreshold;
            private readonly TaskCompletionSource _instanceThresholdSource = new(TaskCreationOptions.RunContinuationsAsynchronously);

            private int _instanceCount;

            public Task InstanceThresholdTask => _instanceThresholdSource.Task;

            public TestExceptionsStore(int instanceThreshold = 1)
            {
                _instanceThreshold = instanceThreshold;
            }

            public void AddExceptionInstance(IExceptionsNameCache cache, ulong exceptionId, ulong groupId, string message, DateTime timestamp, ulong[] stackFrameIds, int threadId, ulong[] innerExceptionIds)
            {
                string moduleName = string.Empty;
                StringBuilder typeBuilder = new();
                CallStack callStack;
                try
                {
                    Assert.True(cache.TryGetExceptionGroup(groupId, out ulong exceptionClassId, out _, out _));

                    NameFormatter.BuildClassName(typeBuilder, cache.NameCache, exceptionClassId);

                    if (cache.NameCache.ClassData.TryGetValue(exceptionClassId, out ClassData exceptionClassData))
                    {
                        moduleName = NameFormatter.GetModuleName(cache.NameCache, exceptionClassData.ModuleId);
                    }

                    callStack = ExceptionsStore.GenerateCallStack(stackFrameIds, cache, threadId);
                }
                catch (Exception ex)
                {
                    _instanceThresholdSource.TrySetException(ex);

                    throw;
                }

                _instances.Add(new ExceptionInstance(
                    exceptionId,
                    moduleName,
                    typeBuilder.ToString(),
                    message,
                    timestamp,
                    callStack,
                    innerExceptionIds));

                if (++_instanceCount >= _instanceThreshold)
                {
                    _instanceThresholdSource.TrySetResult();
                }
            }

            public IReadOnlyList<IExceptionInstance> GetSnapshot()
            {
                return _instances;
            }

            public sealed record class ExceptionInstance(ulong Id, string ModuleName, string TypeName, string Message, DateTime Timestamp, CallStack CallStack, ulong[] InnerExceptionIds)
                : IExceptionInstance
            {
            }
        }
    }
}<|MERGE_RESOLUTION|>--- conflicted
+++ resolved
@@ -427,13 +427,8 @@
                 Assembly.GetExecutingAssembly(),
                 sourceHolder.TransportName,
                 TargetFrameworkMoniker.Current);
-<<<<<<< HEAD
-            runner.ScenarioName = TestAppScenarios.Exceptions.Name;
-            runner.SubScenarioName = subScenarioName;
-=======
             runner.Architecture = architecture;
             runner.ScenarioName = TestAppScenarios.Exceptions.Name + " " + subScenarioName;
->>>>>>> 44455b58
 
             AddStartupHookEnvironmentVariable(runner);
 
