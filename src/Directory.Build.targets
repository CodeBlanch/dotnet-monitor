<?xml version="1.0" encoding="utf-8"?>
<Project>
  <Import Project="Sdk.targets" Sdk="Microsoft.DotNet.Arcade.Sdk" />

  <!-- Work around https://github.com/dotnet/sourcelink/issues/572
  Remove once we build using an SDK that contains https://github.com/dotnet/sdk/pull/10613 -->
  <PropertyGroup>
    <TargetFrameworkMonikerAssemblyAttributesPath>$([System.IO.Path]::Combine('$(IntermediateOutputPath)','$(TargetFrameworkMoniker).AssemblyAttributes$(DefaultLanguageSourceExtension)'))</TargetFrameworkMonikerAssemblyAttributesPath>
  </PropertyGroup>
  <ItemGroup>
    <EmbeddedFiles Include="$(GeneratedAssemblyInfoFile)"/>
  </ItemGroup>

  <!-- Creates artifact files related to the package that will be uploaded to blob storage during publish. -->
  <Target Name="GenerateNuGetPackageProjectFiles"
          AfterTargets="Pack"
<<<<<<< HEAD
          Condition="'$(IsPackable)' == 'true'">
=======
          Condition="'$(DisableCustomBlobStoragePublishing)' != 'true' and '$(IsPackable)' == 'true'">
>>>>>>> aea582da
    <!-- The path needs to be relative to the repository root to allow for correct path rooting across platforms and build machines. -->
    <WriteLinesToFile File="$(PackageOutputPath)\$(PackageId).$(PackageVersion).nupkg.projectpath"
                      Lines="$([MSBuild]::MakeRelative($(RepoRoot), $(MSBuildProjectFullPath)))"
                      Overwrite="true" />
  </Target>
  <Target Name="GenerateArchivePackageProjectFiles"
          AfterTargets="_CreateArchive"
<<<<<<< HEAD
          Condition="'$(IsArchivable)' == 'true'">
=======
          Condition="'$(DisableCustomBlobStoragePublishing)' != 'true' and '$(IsArchivable)' == 'true'">
>>>>>>> aea582da
    <!-- The path needs to be relative to the repository root to allow for correct path rooting across platforms and build machines. -->
    <WriteLinesToFile File="$(_DestinationFileName).projectpath"
                      Lines="$([MSBuild]::MakeRelative($(RepoRoot), $(MSBuildProjectFullPath)))"
                      Overwrite="true" />
    <ItemGroup>
      <PackageProjectProps Remove="@(PackageProjectProps)" />
      <PackageProjectProps Include="RuntimeIdentifier=$(RuntimeIdentifier)" />
    </ItemGroup>
    <!-- Write a props file so that the above project is invoked during publish with the specified properties. -->
    <WriteLinesToFile File="$(_DestinationFileName).projectprops"
                      Lines="@(PackageProjectProps)"
                      Overwrite="true" />
  </Target>
  <Target Name="GenerateSymbolsArchivePackageProjectFiles"
          AfterTargets="_CreateSymbolsArchive"
<<<<<<< HEAD
          Condition="'$(IsArchivable)' == 'true' and '$(CreateSymbolsArchive)' == 'true'">
=======
          Condition="'$(DisableCustomBlobStoragePublishing)' != 'true' and '$(IsArchivable)' == 'true' and '$(CreateSymbolsArchive)' == 'true'">
>>>>>>> aea582da
    <!-- The path needs to be relative to the repository root to allow for correct path rooting across platforms and build machines. -->
    <WriteLinesToFile File="$(_DestinationFileName).projectpath"
                      Lines="$([MSBuild]::MakeRelative($(RepoRoot), $(MSBuildProjectFullPath)))"
                      Overwrite="true" />
    <ItemGroup>
      <PackageProjectProps Remove="@(PackageProjectProps)" />
      <PackageProjectProps Include="RuntimeIdentifier=$(RuntimeIdentifier)" />
      <PackageProjectProps Include="IsSymbolsArchive=true" />
    </ItemGroup>
    <!-- Write a props file so that the above project is invoked during publish with the specified properties. -->
    <WriteLinesToFile File="$(_DestinationFileName).projectprops"
                      Lines="@(PackageProjectProps)"
                      Overwrite="true" />
  </Target>

  <Target Name="GetPackageVersion"
          Returns="$(PackageVersion)" />

  <Target Name="GetPackageFileName"
          Returns="@(PackageFileName)">
    <ItemGroup>
      <PackageFileName Include="$(PackageId).$(PackageVersion).nupkg" Condition="'$(IsPackable)' == 'true'" />
      <!-- The archive targets use Version instead of PackageVersion; do the same to be consistent. -->
      <PackageFileName Include="$(ArchiveName)-$(Version)-$(RuntimeIdentifier).$(ArchiveFormat)" Condition="'$(IsArchivable)' == 'true' and '$(IsSymbolsArchive)' != 'true' " />
      <!-- Symbols archive names reverse the order of the version and runtime identifier compared to the product archive. -->
      <PackageFileName Include="$(ArchiveName)-symbols-$(RuntimeIdentifier)-$(Version).$(ArchiveFormat)" Condition="'$(IsArchivable)' == 'true' and '$(IsSymbolsArchive)' == 'true' " />
    </ItemGroup>
  </Target>

  <!-- Remove native libraries from transitive dependencies -->
  <ItemGroup>
    <!--
      These assets are Windows-specific native libraries and are not used in the trace event usage
      by dotnet-monitor. Removing them saves about 20 MBs from the unpacked dotnet-monitor installation.
      -->
    <None Remove="$(NuGetPackageRoot)Microsoft.Diagnostics.Tracing.TraceEvent\*\build\native\**" />
    <!-- These are the same items above but using relative paths that haven't been resolved into absolute paths. -->
    <None Remove="$(NuGetPackageRoot)Microsoft.Diagnostics.Tracing.TraceEvent\buildTransitive\..\build\native\**" />
  </ItemGroup>

  <Target Name="CalculateProjectRuntimeConfigTestFilePath">
    <PropertyGroup>
      <ProjectRuntimeConfigTestFileName Condition="'$(ProjectRuntimeConfigTestFileName)' == ''">$(AssemblyName).runtimeconfig.test.json</ProjectRuntimeConfigTestFileName>
      <ProjectRuntimeConfigTestFilePath Condition="'$(ProjectRuntimeConfigTestFilePath)' == ''">$(TargetDir)$(ProjectRuntimeConfigTestFileName)</ProjectRuntimeConfigTestFilePath>
    </PropertyGroup>
  </Target>

  <!--
    Typically, the SDK will generate a runtimeconfig.json file with frameworks that it natively has included
    with itself. This does not allow testing with newer runtime versions brought in through dependency updates.
    The unit test apps can be rolled forward using RuntimeFrameworkVersion at build time, however we do not want
    to do this with any binaries that are shipped e.g. dotnet-monitor. Additionally the runtime-fx argument to
    dotnet does not work for any application that has more than one framework, such as ASP.NET apps.

    The general purpose solution is to generate a custom runtimeconfig[.test].json file that instructs the
    runtime which framework versions to use. The framework versions in this file are the ones provided by the
    dependency flow system.
  -->
  <Target Name="GenerateTestRuntimeConfigurationFiles"
          DependsOnTargets="GenerateBuildRuntimeConfigurationFiles;CalculateProjectRuntimeConfigTestFilePath"
          BeforeTargets="CopyFilesToOutputDirectory"
          Condition=" '$(GenerateRuntimeConfigurationFiles)' == 'true' "
          Inputs="@(GenerateRuntimeConfigurationFilesInputs)"
          Outputs="$(ProjectRuntimeConfigTestFilePath)">
    <!--
      For each target framework, copy and modify the version for NETCore and AspNetCore; include any remaining
      frameworks that are not forcibly re-versioned.
      -->
    <ItemGroup Condition=" '$(TargetFramework)' == 'netcoreapp3.1' ">
      <_TestRuntimeFramework Include="@(RuntimeFramework)" Condition=" '%(Identity)' == 'Microsoft.NETCore.App' ">
        <Version>$(MicrosoftNETCoreApp31Version)</Version>
      </_TestRuntimeFramework>
      <_TestRuntimeFramework Include="@(RuntimeFramework)" Condition=" '%(Identity)' == 'Microsoft.AspNetCore.App' ">
        <Version>$(MicrosoftAspNetCoreApp31Version)</Version>
      </_TestRuntimeFramework>
    </ItemGroup>
    <ItemGroup Condition=" '$(TargetFramework)' == 'net5.0' ">
      <_TestRuntimeFramework Include="@(RuntimeFramework)" Condition=" '%(Identity)' == 'Microsoft.NETCore.App' ">
        <Version>$(MicrosoftNETCoreApp50Version)</Version>
      </_TestRuntimeFramework>
      <_TestRuntimeFramework Include="@(RuntimeFramework)" Condition=" '%(Identity)' == 'Microsoft.AspNetCore.App' ">
        <Version>$(MicrosoftAspNetCoreApp50Version)</Version>
      </_TestRuntimeFramework>
    </ItemGroup>
    <ItemGroup Condition=" '$(TargetFramework)' == 'net6.0' ">
      <_TestRuntimeFramework Include="@(RuntimeFramework)" Condition=" '%(Identity)' == 'Microsoft.NETCore.App' ">
        <Version>$(MicrosoftNETCoreApp60Version)</Version>
      </_TestRuntimeFramework>
      <_TestRuntimeFramework Include="@(RuntimeFramework)" Condition=" '%(Identity)' == 'Microsoft.AspNetCore.App' ">
        <Version>$(MicrosoftAspNetCoreApp60Version)</Version>
      </_TestRuntimeFramework>
    </ItemGroup>
    <ItemGroup Condition=" '$(TargetFramework)' == 'net7.0' ">
      <_TestRuntimeFramework Include="@(RuntimeFramework)" Condition=" '%(Identity)' == 'Microsoft.NETCore.App' ">
        <Version>$(MicrosoftNETCoreApp70Version)</Version>
      </_TestRuntimeFramework>
      <_TestRuntimeFramework Include="@(RuntimeFramework)" Condition=" '%(Identity)' == 'Microsoft.AspNetCore.App' ">
        <Version>$(MicrosoftAspNetCoreApp70Version)</Version>
      </_TestRuntimeFramework>
    </ItemGroup>
    <ItemGroup Condition=" '$(TargetFramework)' == 'net8.0' ">
      <_TestRuntimeFramework Include="@(RuntimeFramework)" Condition=" '%(Identity)' == 'Microsoft.NETCore.App' ">
        <Version>$(MicrosoftNETCoreApp80Version)</Version>
      </_TestRuntimeFramework>
      <_TestRuntimeFramework Include="@(RuntimeFramework)" Condition=" '%(Identity)' == 'Microsoft.AspNetCore.App' ">
        <Version>$(MicrosoftAspNetCoreApp80Version)</Version>
      </_TestRuntimeFramework>
    </ItemGroup>
    <ItemGroup>
      <_TestRuntimeFramework Include="@(RuntimeFramework)" Condition=" '%(Identity)' != 'Microsoft.NETCore.App' and '%(Identity)' != 'Microsoft.AspNetCore.App' " />
    </ItemGroup>
    <GenerateRuntimeConfigurationFiles AssetsFilePath="$(ProjectAssetsFile)"
                                       TargetFramework="$(TargetFramework)"
                                       TargetFrameworkMoniker="$(TargetFrameworkMoniker)"
                                       RuntimeConfigPath="$(ProjectRuntimeConfigTestFilePath)"
                                       RuntimeIdentifier="$(RuntimeIdentifier)"
                                       PlatformLibraryName="$(MicrosoftNETPlatformLibrary)"
                                       RuntimeFrameworks="@(_TestRuntimeFramework)"
                                       RollForward="$(RollForward)"
                                       UserRuntimeConfig="$(UserRuntimeConfig)"
                                       HostConfigurationOptions="@(RuntimeHostConfigurationOption)"
                                       AdditionalProbingPaths="@(AdditionalProbingPath)"
                                       IsSelfContained="$(SelfContained)"
                                       WriteIncludedFrameworks="$(_WriteIncludedFrameworks)"
                                       AlwaysIncludeCoreFramework="$(AlwaysIncludeCoreFrameworkInRuntimeConfig)" />
  </Target>

</Project><|MERGE_RESOLUTION|>--- conflicted
+++ resolved
@@ -14,11 +14,7 @@
   <!-- Creates artifact files related to the package that will be uploaded to blob storage during publish. -->
   <Target Name="GenerateNuGetPackageProjectFiles"
           AfterTargets="Pack"
-<<<<<<< HEAD
-          Condition="'$(IsPackable)' == 'true'">
-=======
           Condition="'$(DisableCustomBlobStoragePublishing)' != 'true' and '$(IsPackable)' == 'true'">
->>>>>>> aea582da
     <!-- The path needs to be relative to the repository root to allow for correct path rooting across platforms and build machines. -->
     <WriteLinesToFile File="$(PackageOutputPath)\$(PackageId).$(PackageVersion).nupkg.projectpath"
                       Lines="$([MSBuild]::MakeRelative($(RepoRoot), $(MSBuildProjectFullPath)))"
@@ -26,11 +22,7 @@
   </Target>
   <Target Name="GenerateArchivePackageProjectFiles"
           AfterTargets="_CreateArchive"
-<<<<<<< HEAD
-          Condition="'$(IsArchivable)' == 'true'">
-=======
           Condition="'$(DisableCustomBlobStoragePublishing)' != 'true' and '$(IsArchivable)' == 'true'">
->>>>>>> aea582da
     <!-- The path needs to be relative to the repository root to allow for correct path rooting across platforms and build machines. -->
     <WriteLinesToFile File="$(_DestinationFileName).projectpath"
                       Lines="$([MSBuild]::MakeRelative($(RepoRoot), $(MSBuildProjectFullPath)))"
@@ -46,11 +38,7 @@
   </Target>
   <Target Name="GenerateSymbolsArchivePackageProjectFiles"
           AfterTargets="_CreateSymbolsArchive"
-<<<<<<< HEAD
-          Condition="'$(IsArchivable)' == 'true' and '$(CreateSymbolsArchive)' == 'true'">
-=======
           Condition="'$(DisableCustomBlobStoragePublishing)' != 'true' and '$(IsArchivable)' == 'true' and '$(CreateSymbolsArchive)' == 'true'">
->>>>>>> aea582da
     <!-- The path needs to be relative to the repository root to allow for correct path rooting across platforms and build machines. -->
     <WriteLinesToFile File="$(_DestinationFileName).projectpath"
                       Lines="$([MSBuild]::MakeRelative($(RepoRoot), $(MSBuildProjectFullPath)))"
