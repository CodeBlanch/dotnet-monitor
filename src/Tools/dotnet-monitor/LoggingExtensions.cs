--- conflicted
+++ resolved
@@ -405,8 +405,6 @@
                 logLevel: LogLevel.Warning,
                 formatString: Strings.LogFormatString_EnvironmentBlockNotSupported);
 
-<<<<<<< HEAD
-=======
         private static readonly Action<ILogger, Exception> _failedInitializeSharedLibraryStorage =
             LoggerMessage.Define(
                 eventId: LoggingEventIds.FailedInitializeSharedLibraryStorage.EventId(),
@@ -443,7 +441,6 @@
                 logLevel: LogLevel.Warning,
                 formatString: Strings.LogFormatString_ExperimentalFeatureEnabled);
 
->>>>>>> d01b6a34
         public static void EgressProviderInvalidOptions(this ILogger logger, string providerName)
         {
             _egressProviderInvalidOptions(logger, providerName, null);
@@ -782,8 +779,6 @@
         {
             _environmentBlockNotSupported(logger, null);
         }
-<<<<<<< HEAD
-=======
 
         public static void FailedInitializeSharedLibraryStorage(this ILogger logger, Exception ex)
         {
@@ -814,6 +809,5 @@
         {
             _experimentalFeatureEnabled(logger, name, null);
         }
->>>>>>> d01b6a34
     }
 }