--- conflicted
+++ resolved
@@ -340,7 +340,6 @@
                 logLevel: LogLevel.Warning,
                 formatString: Strings.LogFormatString_DiagnosticPortNotInListenModeForCollectionRules);
 
-<<<<<<< HEAD
         private static readonly Action<ILogger, string, Exception> _extensionProbeStart =
             LoggerMessage.Define<string>(
                 eventId: LoggingEventIds.ExtensionProbeStart.EventId(),
@@ -424,7 +423,7 @@
                 eventId: LoggingEventIds.ExtensionMalformedOutput.EventId(),
                 logLevel: LogLevel.Error,
                 formatString: Strings.LogFormatString_ExtensionMalformedOutput);
-=======
+
         private static readonly Action<ILogger, Exception> _runtimeInstanceCookieFailedToFilterSelf =
             LoggerMessage.Define(
                 eventId: LoggingEventIds.RuntimeInstanceCookieFailedToFilterSelf.EventId(),
@@ -526,7 +525,6 @@
                 eventId: LoggingEventIds.ExperimentalFeatureEnabled.EventId(),
                 logLevel: LogLevel.Warning,
                 formatString: Strings.LogFormatString_ExperimentalFeatureEnabled);
->>>>>>> 03f39ad2
 
         public static void EgressProviderInvalidOptions(this ILogger logger, string providerName)
         {
@@ -813,7 +811,6 @@
             _diagnosticPortNotInListenModeForCollectionRules(logger, null);
         }
 
-<<<<<<< HEAD
         public static void ExtensionProbeStart(this ILogger logger, string extensionName)
         {
             _extensionProbeStart(logger, extensionName, null);
@@ -882,7 +879,8 @@
         public static void ExtensionMalformedOutput(this ILogger logger, int pid, string message, Type resultType)
         {
             _extensionMalformedOutput(logger, pid, message, resultType.Name, null);
-=======
+        }
+
         public static void RuntimeInstanceCookieFailedToFilterSelf(this ILogger logger, Exception ex)
         {
             _runtimeInstanceCookieFailedToFilterSelf(logger, ex);
@@ -965,7 +963,6 @@
         public static void ExperimentalFeatureEnabled(this ILogger logger, string name)
         {
             _experimentalFeatureEnabled(logger, name, null);
->>>>>>> 03f39ad2
         }
     }
 }