﻿// Licensed to the .NET Foundation under one or more agreements.
// The .NET Foundation licenses this file to you under the MIT license.

using Microsoft.Diagnostics.Tools.Monitor.Extensibility;
using Microsoft.Extensions.Logging;
using Microsoft.Extensions.Options;
using Microsoft.Net.Http.Headers;
using System;
using System.Collections.Generic;
using System.ComponentModel.DataAnnotations;
using System.Globalization;

namespace Microsoft.Diagnostics.Tools.Monitor
{
    internal static class LoggingExtensions
    {
        private static readonly Action<ILogger, string, Exception> _egressProviderInvalidOptions =
            LoggerMessage.Define<string>(
                eventId: LoggingEventIds.EgressProviderInvalidOptions.EventId(),
                logLevel: LogLevel.Error,
                formatString: Strings.LogFormatString_EgressProviderInvalidOptions);

        private static readonly Action<ILogger, int, Exception> _egressCopyActionStreamToEgressStream =
            LoggerMessage.Define<int>(
                eventId: LoggingEventIds.EgressCopyActionStreamToEgressStream.EventId(),
                logLevel: LogLevel.Debug,
                formatString: Strings.LogFormatString_EgressCopyActionStreamToEgressStream);

        private static readonly Action<ILogger, string, string, Exception> _egressProviderOptionsValidationFailure =
            LoggerMessage.Define<string, string>(
                eventId: LoggingEventIds.EgressProviderOptionsValidationFailure.EventId(),
                logLevel: LogLevel.Error,
                formatString: Strings.LogFormatString_EgressProviderOptionsValidationError);

        private static readonly Action<ILogger, string, Exception> _egressProviderInvokeStreamAction =
            LoggerMessage.Define<string>(
                eventId: LoggingEventIds.EgressProviderInvokeStreamAction.EventId(),
                logLevel: LogLevel.Debug,
                formatString: Strings.LogFormatString_EgressProviderInvokeStreamAction);

        private static readonly Action<ILogger, string, string, Exception> _egressProviderSavedStream =
            LoggerMessage.Define<string, string>(
                eventId: LoggingEventIds.EgressProviderSavedStream.EventId(),
                logLevel: LogLevel.Debug,
                formatString: Strings.LogFormatString_EgressProviderSavedStream);

        private static readonly Action<ILogger, Exception> _noAuthentication =
            LoggerMessage.Define(
                eventId: LoggingEventIds.NoAuthentication.EventId(),
                logLevel: LogLevel.Warning,
                formatString: Strings.LogFormatString_NoAuthentication);

        private static readonly Action<ILogger, Exception> _insecureAuthenticationConfiguration =
            LoggerMessage.Define(
                eventId: LoggingEventIds.InsecureAuthenticationConfiguration.EventId(),
                logLevel: LogLevel.Warning,
                formatString: Strings.LogFormatString_InsecureAuthenticationConfiguration);

        private static readonly Action<ILogger, string, Exception> _unableToListenToAddress =
            LoggerMessage.Define<string>(
                eventId: LoggingEventIds.UnableToListenToAddress.EventId(),
                logLevel: LogLevel.Error,
                formatString: Strings.LogFormatString_UnableToListenToAddress);

        private static readonly Action<ILogger, string, Exception> _boundDefaultAddress =
            LoggerMessage.Define<string>(
                eventId: LoggingEventIds.BoundDefaultAddress.EventId(),
                logLevel: LogLevel.Debug,
                formatString: Strings.LogFormatString_BoundDefaultAddress);

        private static readonly Action<ILogger, string, Exception> _boundMetricsAddress =
            LoggerMessage.Define<string>(
                eventId: LoggingEventIds.BoundMetricsAddress.EventId(),
                logLevel: LogLevel.Debug,
                formatString: Strings.LogFormatString_BoundMetricsAddress);

        private static readonly Action<ILogger, string, Exception> _optionsValidationFailure =
            LoggerMessage.Define<string>(
                eventId: LoggingEventIds.OptionsValidationFailure.EventId(),
                logLevel: LogLevel.Critical,
                formatString: Strings.LogFormatString_OptionsValidationFailure);

        private static readonly Action<ILogger, Exception> _runningElevated =
            LoggerMessage.Define(
                eventId: LoggingEventIds.RunningElevated.EventId(),
                logLevel: LogLevel.Warning,
                formatString: Strings.LogFormatString_RunningElevated);

        private static readonly Action<ILogger, Exception> _disabledNegotiateWhileElevated =
            LoggerMessage.Define(
                eventId: LoggingEventIds.DisabledNegotiateWhileElevated.EventId(),
                logLevel: LogLevel.Warning,
                formatString: Strings.LogFormatString_DisabledNegotiateWhileElevated);

        private static readonly Action<ILogger, string, string, Exception> _apiKeyValidationFailure =
            LoggerMessage.Define<string, string>(
                eventId: LoggingEventIds.ApiKeyValidationFailure.EventId(),
                logLevel: LogLevel.Warning,
                formatString: Strings.LogFormatString_ApiKeyValidationFailure);

        private static readonly Action<ILogger, string, string, string, string, Exception> _logTempKey =
            LoggerMessage.Define<string, string, string, string>(
                eventId: LoggingEventIds.LogTempApiKey.EventId(),
                logLevel: LogLevel.Warning,
                formatString: Strings.LogFormatString_LogTempApiKey);

        private static readonly Action<ILogger, string, string, string, Exception> _duplicateEgressProviderIgnored =
            LoggerMessage.Define<string, string, string>(
                eventId: LoggingEventIds.DuplicateEgressProviderIgnored.EventId(),
                logLevel: LogLevel.Warning,
                formatString: Strings.LogFormatString_DuplicateEgressProviderIgnored);

        private static readonly Action<ILogger, string, Exception> _apiKeyAuthenticationOptionsValidated =
            LoggerMessage.Define<string>(
                eventId: LoggingEventIds.ApiKeyAuthenticationOptionsValidated.EventId(),
                logLevel: LogLevel.Information,
                formatString: Strings.LogFormatString_ApiKeyAuthenticationOptionsValidated);

        private static readonly Action<ILogger, string, Exception> _notifyPrivateKey =
            LoggerMessage.Define<string>(
                eventId: LoggingEventIds.NotifyPrivateKey.EventId(),
                logLevel: LogLevel.Warning,
                formatString: Strings.LogFormatString_NotifyPrivateKey);

        private static readonly Action<ILogger, string, Exception> _duplicateCollectionRuleActionIgnored =
            LoggerMessage.Define<string>(
                eventId: LoggingEventIds.DuplicateCollectionRuleActionIgnored.EventId(),
                logLevel: LogLevel.Warning,
                formatString: Strings.LogFormatString_DuplicateCollectionRuleActionIgnored);

        private static readonly Action<ILogger, string, Exception> _duplicateCollectionRuleTriggerIgnored =
            LoggerMessage.Define<string>(
                eventId: LoggingEventIds.DuplicateCollectionRuleTriggerIgnored.EventId(),
                logLevel: LogLevel.Warning,
                formatString: Strings.LogFormatString_DuplicateCollectionRuleTriggerIgnored);

        private static readonly Action<ILogger, string, Exception> _collectionRuleStarted =
            LoggerMessage.Define<string>(
                eventId: LoggingEventIds.CollectionRuleStarted.EventId(),
                logLevel: LogLevel.Information,
                formatString: Strings.LogFormatString_CollectionRuleStarted);

        private static readonly Action<ILogger, string, Exception> _collectionRuleFailed =
            LoggerMessage.Define<string>(
                eventId: LoggingEventIds.CollectionRuleFailed.EventId(),
                logLevel: LogLevel.Error,
                formatString: Strings.LogFormatString_CollectionRuleFailed);

        private static readonly Action<ILogger, string, Exception> _collectionRuleCompleted =
            LoggerMessage.Define<string>(
                eventId: LoggingEventIds.CollectionRuleCompleted.EventId(),
                logLevel: LogLevel.Information,
                formatString: Strings.LogFormatString_CollectionRuleCompleted);

        private static readonly Action<ILogger, Exception> _collectionRulesStarted =
            LoggerMessage.Define(
                eventId: LoggingEventIds.CollectionRulesStarted.EventId(),
                logLevel: LogLevel.Information,
                formatString: Strings.LogFormatString_CollectionRulesStarted);

        private static readonly Action<ILogger, string, string, Exception> _collectionRuleActionStarted =
            LoggerMessage.Define<string, string>(
                eventId: LoggingEventIds.CollectionRuleActionStarted.EventId(),
                logLevel: LogLevel.Information,
                formatString: Strings.LogFormatString_CollectionRuleActionStarted);

        private static readonly Action<ILogger, string, string, Exception> _collectionRuleActionCompleted =
            LoggerMessage.Define<string, string>(
                eventId: LoggingEventIds.CollectionRuleActionCompleted.EventId(),
                logLevel: LogLevel.Information,
                formatString: Strings.LogFormatString_CollectionRuleActionCompleted);

        private static readonly Action<ILogger, string, string, Exception> _collectionRuleTriggerStarted =
            LoggerMessage.Define<string, string>(
                eventId: LoggingEventIds.CollectionRuleTriggerStarted.EventId(),
                logLevel: LogLevel.Information,
                formatString: Strings.LogFormatString_CollectionRuleTriggerStarted);

        private static readonly Action<ILogger, string, string, Exception> _collectionRuleTriggerCompleted =
            LoggerMessage.Define<string, string>(
                eventId: LoggingEventIds.CollectionRuleTriggerCompleted.EventId(),
                logLevel: LogLevel.Information,
                formatString: Strings.LogFormatString_CollectionRuleTriggerCompleted);

        private static readonly Action<ILogger, string, Exception> _collectionRuleActionsThrottled =
            LoggerMessage.Define<string>(
                eventId: LoggingEventIds.CollectionRuleActionsThrottled.EventId(),
                logLevel: LogLevel.Warning,
                formatString: Strings.LogFormatString_CollectionRuleActionsThrottled);

        private static readonly Action<ILogger, string, string, Exception> _collectionRuleActionFailed =
            LoggerMessage.Define<string, string>(
                eventId: LoggingEventIds.CollectionRuleActionFailed.EventId(),
                logLevel: LogLevel.Error,
                formatString: Strings.LogFormatString_CollectionRuleActionFailed);

        private static readonly Action<ILogger, string, Exception> _collectionRuleActionsCompleted =
            LoggerMessage.Define<string>(
                eventId: LoggingEventIds.CollectionRuleActionsCompleted.EventId(),
                logLevel: LogLevel.Information,
                formatString: Strings.LogFormatString_CollectionRuleActionsCompleted);

        private static readonly Action<ILogger, Exception> _collectionRulesStarting =
            LoggerMessage.Define(
                eventId: LoggingEventIds.CollectionRulesStarting.EventId(),
                logLevel: LogLevel.Information,
                formatString: Strings.LogFormatString_CollectionRulesStarting);

        private static readonly Action<ILogger, int, Exception> _diagnosticRequestCancelled =
            LoggerMessage.Define<int>(
                eventId: LoggingEventIds.DiagnosticRequestCancelled.EventId(),
                logLevel: LogLevel.Warning,
                formatString: Strings.LogFormatString_DiagnosticRequestCancelled);

        private static readonly Action<ILogger, string, Exception> _collectionRuleUnmatchedFilters =
            LoggerMessage.Define<string>(
                eventId: LoggingEventIds.CollectionRuleUnmatchedFilters.EventId(),
                logLevel: LogLevel.Information,
                formatString: Strings.LogFormatString_CollectionRuleUnmatchedFilters);

        private static readonly Action<ILogger, Exception> _collectionRuleConfigurationChanged =
            LoggerMessage.Define(
                eventId: LoggingEventIds.CollectionRuleConfigurationChanged.EventId(),
                logLevel: LogLevel.Information,
                formatString: Strings.LogFormatString_CollectionRuleConfigurationChanged);

        private static readonly Action<ILogger, Exception> _collectionRulesStopping =
            LoggerMessage.Define(
                eventId: LoggingEventIds.CollectionRulesStopping.EventId(),
                logLevel: LogLevel.Information,
                formatString: Strings.LogFormatString_CollectionRulesStopping);

        private static readonly Action<ILogger, Exception> _collectionRulesStopped =
            LoggerMessage.Define(
                eventId: LoggingEventIds.CollectionRulesStopped.EventId(),
                logLevel: LogLevel.Information,
                formatString: Strings.LogFormatString_CollectionRulesStopped);

        private static readonly Action<ILogger, string, Exception> _collectionRuleCancelled =
            LoggerMessage.Define<string>(
                eventId: LoggingEventIds.CollectionRuleCancelled.EventId(),
                logLevel: LogLevel.Information,
                formatString: Strings.LogFormatString_CollectionRuleCancelled);

        private static readonly Action<ILogger, int, Exception> _diagnosticRequestFailed =
            LoggerMessage.Define<int>(
                eventId: LoggingEventIds.DiagnosticRequestFailed.EventId(),
                logLevel: LogLevel.Debug,
                formatString: Strings.LogFormatString_DiagnosticRequestFailed);

        private static readonly Action<ILogger, string, string, Exception> _invalidActionReferenceToken =
            LoggerMessage.Define<string, string>(
                eventId: LoggingEventIds.InvalidActionReferenceToken.EventId(),
                logLevel: LogLevel.Error,
                formatString: Strings.LogFormatString_InvalidToken);

        private static readonly Action<ILogger, string, Exception> _invalidActionReference =
            LoggerMessage.Define<string>(
                eventId: LoggingEventIds.InvalidActionReference.EventId(),
                logLevel: LogLevel.Error,
                formatString: Strings.LogFormatString_InvalidActionReference);

        private static readonly Action<ILogger, string, Exception> _invalidActionResultReference =
            LoggerMessage.Define<string>(
                eventId: LoggingEventIds.InvalidActionResultReference.EventId(),
                logLevel: LogLevel.Error,
                formatString: Strings.LogFormatString_InvalidActionResultReference);

        private static readonly Action<ILogger, string, Exception> _actionSettingsTokenizationNotSupported =
            LoggerMessage.Define<string>(
                eventId: LoggingEventIds.ActionSettingsTokenizationNotSupported.EventId(),
                logLevel: LogLevel.Error,
                formatString: Strings.LogFormatString_ActionSettingsTokenizationNotSupported);

        private static readonly Action<ILogger, string, Exception> _endpointTimeout =
            LoggerMessage.Define<string>(
                eventId: LoggingEventIds.EndpointTimeout.EventId(),
                logLevel: LogLevel.Warning,
                formatString: Strings.LogFormatString_EndpointTimeout);

        private static readonly Action<ILogger, Guid, string, int, Exception> _loadingProfiler =
            LoggerMessage.Define<Guid, string, int>(
                eventId: LoggingEventIds.LoadingProfiler.EventId(),
                logLevel: LogLevel.Information,
                formatString: Strings.LogFormatString_LoadingProfiler);

        private static readonly Action<ILogger, string, int, Exception> _setEnvironmentVariable =
            LoggerMessage.Define<string, int>(
                eventId: LoggingEventIds.SetEnvironmentVariable.EventId(),
                logLevel: LogLevel.Information,
                formatString: Strings.LogFormatString_SetEnvironmentVariable);

        private static readonly Action<ILogger, string, int, Exception> _getEnvironmentVariable =
            LoggerMessage.Define<string, int>(
                eventId: LoggingEventIds.GetEnvironmentVariable.EventId(),
                logLevel: LogLevel.Information,
                formatString: Strings.LogFormatString_GetEnvironmentVariable);

        private static readonly Action<ILogger, string, Exception> _monitorApiKeyNotConfigured =
            LoggerMessage.Define<string>(
                eventId: LoggingEventIds.MonitorApiKeyNotConfigured.EventId(),
                logLevel: LogLevel.Warning,
                formatString: Strings.LogFormatString_ApiKeyNotConfigured);

        private static readonly Action<ILogger, string, Exception> _experienceSurvey =
            LoggerMessage.Define<string>(
                eventId: LoggingEventIds.ExperienceSurvey.EventId(),
                logLevel: LogLevel.Information,
                formatString: Strings.LogFormatString_ExperienceSurvey);

        private static readonly Action<ILogger, Exception> _diagnosticPortNotInListenModeForCollectionRules =
            LoggerMessage.Define(
                eventId: LoggingEventIds.DiagnosticPortNotInListenModeForCollectionRules.EventId(),
                logLevel: LogLevel.Warning,
                formatString: Strings.LogFormatString_DiagnosticPortNotInListenModeForCollectionRules);

        private static readonly Action<ILogger, string, Exception> _extensionProbeStart =
            LoggerMessage.Define<string>(
                eventId: LoggingEventIds.ExtensionProbeStart.EventId(),
                logLevel: LogLevel.Debug,
                formatString: Strings.LogFormatString_ExtensionProbeStart);

        private static readonly Action<ILogger, string, string, Exception> _extensionProbeSucceeded =
            LoggerMessage.Define<string, string>(
                eventId: LoggingEventIds.ExtensionProbeSucceeded.EventId(),
                logLevel: LogLevel.Debug,
                formatString: Strings.LogFormatString_ExtensionProbeSucceeded);

        private static readonly Action<ILogger, string, Exception> _extensionProbeFailed =
            LoggerMessage.Define<string>(
                eventId: LoggingEventIds.ExtensionProbeFailed.EventId(),
                logLevel: LogLevel.Error,
                formatString: Strings.LogFormatString_ExtensionProbeFailed);

        private static readonly Action<ILogger, string, Exception> _extensionStarting =
            LoggerMessage.Define<string>(
                eventId: LoggingEventIds.ExtensionStarting.EventId(),
                logLevel: LogLevel.Debug,
                formatString: Strings.LogFormatString_ExtensionStarting);

        private static readonly Action<ILogger, string, int, Exception> _extensionConfigured =
            LoggerMessage.Define<string, int>(
                eventId: LoggingEventIds.ExtensionConfigured.EventId(),
                logLevel: LogLevel.Debug,
                formatString: Strings.LogFormatString_ExtensionConfigured);

        private static readonly Action<ILogger, int, Exception> _extensionEgressPayloadCompleted =
            LoggerMessage.Define<int>(
                eventId: LoggingEventIds.ExtensionEgressPayloadCompleted.EventId(),
                logLevel: LogLevel.Debug,
                formatString: Strings.LogFormatString_ExtensionEgressPayloadCompleted);

        private static readonly Action<ILogger, int, int, Exception> _extensionExited =
            LoggerMessage.Define<int, int>(
                eventId: LoggingEventIds.ExtensionExited.EventId(),
                logLevel: LogLevel.Debug,
                formatString: Strings.LogFormatString_ExtensionExited);

        private static readonly Action<ILogger, int, string, Exception> _extensionOutputMessage =
            LoggerMessage.Define<int, string>(
                eventId: LoggingEventIds.ExtensionOutputMessage.EventId(),
                logLevel: LogLevel.Information,
                formatString: Strings.LogFormatString_ExtensionOutputMessage);

        private static readonly Action<ILogger, int, string, Exception> _extensionErrorMessage =
            LoggerMessage.Define<int, string>(
                eventId: LoggingEventIds.ExtensionErrorMessage.EventId(),
                logLevel: LogLevel.Warning,
                formatString: Strings.LogFormatString_ExtensionErrorMessage);

        private static readonly Action<ILogger, string, string, string, Exception> _extensionNotOfType =
            LoggerMessage.Define<string, string, string>(
                eventId: LoggingEventIds.ExtensionNotOfType.EventId(),
                logLevel: LogLevel.Error,
                formatString: Strings.LogFormatString_ExtensionNotOfType);

        private static readonly Action<ILogger, string, Exception> _extensionManifestNotParsable =
            LoggerMessage.Define<string>(
                eventId: LoggingEventIds.ExtensionManifestNotParsable.EventId(),
                logLevel: LogLevel.Error,
                formatString: Strings.LogFormatString_ExtensionManifestNotParsable);

        private static readonly Action<ILogger, int, string, string, Exception> _extensionMalformedOutput =
            LoggerMessage.Define<int, string, string>(
                eventId: LoggingEventIds.ExtensionMalformedOutput.EventId(),
                logLevel: LogLevel.Error,
                formatString: Strings.LogFormatString_ExtensionMalformedOutput);

        private static readonly Action<ILogger, Exception> _runtimeInstanceCookieFailedToFilterSelf =
            LoggerMessage.Define(
                eventId: LoggingEventIds.RuntimeInstanceCookieFailedToFilterSelf.EventId(),
                logLevel: LogLevel.Debug,
                formatString: Strings.LogFormatString_RuntimeInstanceCookieFailedToFilterSelf);

        private static readonly Action<ILogger, string, Exception> _parsingUrlFailed =
            LoggerMessage.Define<string>(
                eventId: LoggingEventIds.ParsingUrlFailed.EventId(),
                logLevel: LogLevel.Warning,
                formatString: Strings.LogFormatString_ParsingUrlFailed);

        private static readonly Action<ILogger, string, Exception> _intermediateFileDeletionFailed =
            LoggerMessage.Define<string>(
                eventId: LoggingEventIds.IntermediateFileDeletionFailed.EventId(),
                logLevel: LogLevel.Debug,
                formatString: Strings.LogFormatString_IntermediateFileDeletionFailed);

        private static readonly Action<ILogger, string, Exception> _diagnosticPortDeleteAttempt =
            LoggerMessage.Define<string>(
                eventId: LoggingEventIds.DiagnosticPortDeleteAttempt.EventId(),
                logLevel: LogLevel.Warning,
                formatString: Strings.LogFormatString_DiagnosticPortDeleteAttempt);

        private static readonly Action<ILogger, string, Exception> _diagnosticPortDeleteFailed =
            LoggerMessage.Define<string>(
                eventId: LoggingEventIds.DiagnosticPortDeleteFailed.EventId(),
                logLevel: LogLevel.Warning,
                formatString: Strings.LogFormatString_DiagnosticPortDeleteFailed);

        private static readonly Action<ILogger, string, Exception> _diagnosticPortAlteredWhileInUse =
            LoggerMessage.Define<string>(
                eventId: LoggingEventIds.DiagnosticPortAlteredWhileInUse.EventId(),
                logLevel: LogLevel.Warning,
                formatString: Strings.LogFormatString_DiagnosticPortAlteredWhileInUse);

        private static readonly Action<ILogger, string, Exception> _diagnosticPortWatchingFailed =
            LoggerMessage.Define<string>(
                eventId: LoggingEventIds.DiagnosticPortWatchingFailed.EventId(),
                logLevel: LogLevel.Warning,
                formatString: Strings.LogFormatString_DiagnosticPortWatchingFailed);

        private static readonly Action<ILogger, Exception> _failedInitializeSharedLibraryStorage =
            LoggerMessage.Define(
                eventId: LoggingEventIds.FailedInitializeSharedLibraryStorage.EventId(),
                logLevel: LogLevel.Error,
                formatString: Strings.LogFormatString_FailedInitializeSharedLibraryStorage);

        private static readonly Action<ILogger, Exception> _unableToApplyProfiler =
            LoggerMessage.Define(
                eventId: LoggingEventIds.UnableToApplyProfiler.EventId(),
                logLevel: LogLevel.Error,
                formatString: Strings.LogFormatString_UnableToApplyProfiler);

        private static readonly Action<ILogger, string, Exception> _sharedlibraryPath =
            LoggerMessage.Define<string>(
                eventId: LoggingEventIds.SharedLibraryPath.EventId(),
                logLevel: LogLevel.Debug,
                formatString: Strings.LogFormatString_SharedLibraryPath);

        private static readonly Action<ILogger, Exception> _connectionModeConnect =
            LoggerMessage.Define(
                eventId: LoggingEventIds.ConnectionModeConnect.EventId(),
                logLevel: LogLevel.Information,
                formatString: Strings.LogFormatString_ConnectionModeConnect);

        private static readonly Action<ILogger, string, Exception> _connectionModeListen =
            LoggerMessage.Define<string>(
                eventId: LoggingEventIds.ConnectionModeListen.EventId(),
                logLevel: LogLevel.Information,
                formatString: Strings.LogFormatString_ConnectionModeListen);

        private static readonly Action<ILogger, string, Exception> _experimentalFeatureEnabled =
            LoggerMessage.Define<string>(
                eventId: LoggingEventIds.ExperimentalFeatureEnabled.EventId(),
                logLevel: LogLevel.Warning,
                formatString: Strings.LogFormatString_ExperimentalFeatureEnabled);

        private static readonly Action<ILogger, string, Exception> _startCollectArtifact =
            LoggerMessage.Define<string>(
                eventId: LoggingEventIds.StartCollectArtifact.EventId(),
                logLevel: LogLevel.Debug,
                formatString: Strings.LogFormatString_StartCollectArtifact);

        private static readonly Action<ILogger, int, Exception> _startupHookEnvironmentMissing =
            LoggerMessage.Define<int>(
                eventId: LoggingEventIds.StartupHookEnvironmentMissing.EventId(),
                logLevel: LogLevel.Warning,
                formatString: Strings.LogFormatString_StartupHookEnvironmentMissing);

        private static readonly Action<ILogger, int, string, Exception> _startupHookMissing =
            LoggerMessage.Define<int, string>(
                eventId: LoggingEventIds.StartupHookMissing.EventId(),
                logLevel: LogLevel.Warning,
                formatString: Strings.LogFormatString_StartupHookMissing);

        private static readonly Action<ILogger, string, Exception> _startupHookInstructions =
            LoggerMessage.Define<string>(
                eventId: LoggingEventIds.StartupHookInstructions.EventId(),
                logLevel: LogLevel.Warning,
                formatString: Strings.LogFormatString_StartupHookInstructions);

<<<<<<< HEAD
        private static readonly Action<ILogger, string, Exception> _egressProviderTypeNotExist =
            LoggerMessage.Define<string>(
                eventId: LoggingEventIds.EgressProviderTypeNotExist.EventId(),
                logLevel: LogLevel.Warning,
                formatString: Strings.LogFormatString_EgressProviderTypeNotExist);

        private static readonly Action<ILogger, string, Exception> _profilerRuntimeIdentifier =
            LoggerMessage.Define<string>(
                eventId: LoggingEventIds.ProfilerRuntimeIdentifier.EventId(),
                logLevel: LogLevel.Debug,
                formatString: Strings.LogFormatString_ProfilerRuntimeIdentifier);

        private static readonly Action<ILogger, Exception> _startupHookApplyFailed =
            LoggerMessage.Define(
                eventId: LoggingEventIds.StartupHookApplyFailed.EventId(),
                logLevel: LogLevel.Warning,
                formatString: Strings.LogFormatString_StartupHookApplyFailed);

        private static readonly Action<ILogger, int, Exception> _endpointInitializationFailed =
            LoggerMessage.Define<int>(
                eventId: LoggingEventIds.EndpointInitializationFailed.EventId(),
                logLevel: LogLevel.Warning,
                formatString: Strings.LogFormatString_EndpointInitializationFailed);

        private static readonly Action<ILogger, int, Exception> _endpointRemovalFailed =
            LoggerMessage.Define<int>(
                eventId: LoggingEventIds.EndpointRemovalFailed.EventId(),
                logLevel: LogLevel.Debug,
                formatString: Strings.LogFormatString_EndpointRemovalFailed);
=======
        private static readonly Action<ILogger, Exception> _unableToWatchForDisconnect =
            LoggerMessage.Define(
                eventId: LoggingEventIds.WatchForStdinDisconnectFailure.EventId(),
                logLevel: LogLevel.Error,
                formatString: Strings.LogFormatString_UnableToWatchForDisconnect);
>>>>>>> 020912f2

        public static void EgressProviderInvalidOptions(this ILogger logger, string providerName)
        {
            _egressProviderInvalidOptions(logger, providerName, null);
        }

        public static void EgressCopyActionStreamToEgressStream(this ILogger logger, int bufferSize)
        {
            _egressCopyActionStreamToEgressStream(logger, bufferSize, null);
        }

        public static void EgressProviderOptionsValidationFailure(this ILogger logger, string providerName, string failureMessage)
        {
            _egressProviderOptionsValidationFailure(logger, providerName, failureMessage, null);
        }

        public static void EgressProviderInvokeStreamAction(this ILogger logger, string providerName)
        {
            _egressProviderInvokeStreamAction(logger, providerName, null);
        }

        public static void EgressProviderSavedStream(this ILogger logger, string providerName, string path)
        {
            _egressProviderSavedStream(logger, providerName, path, null);
        }

        public static void NoAuthentication(this ILogger logger)
        {
            _noAuthentication(logger, null);
        }

        public static void InsecureAuthenticationConfiguration(this ILogger logger)
        {
            _insecureAuthenticationConfiguration(logger, null);
        }

        public static void UnableToListenToAddress(this ILogger logger, string address, Exception ex)
        {
            _unableToListenToAddress(logger, address, ex);
        }

        public static void BoundDefaultAddress(this ILogger logger, string address)
        {
            _boundDefaultAddress(logger, address, null);
        }

        public static void BoundMetricsAddress(this ILogger logger, string address)
        {
            _boundMetricsAddress(logger, address, null);
        }

        public static void OptionsValidationFailure(this ILogger logger, OptionsValidationException exception)
        {
            foreach (string failure in exception.Failures)
                _optionsValidationFailure(logger, failure, null);
        }

        public static void RunningElevated(this ILogger logger)
        {
            _runningElevated(logger, null);
        }

        public static void DisabledNegotiateWhileElevated(this ILogger logger)
        {
            _disabledNegotiateWhileElevated(logger, null);
        }

        public static void ApiKeyValidationFailures(this ILogger logger, IEnumerable<ValidationResult> errors)
        {
            foreach (ValidationResult error in errors)
            {
                _apiKeyValidationFailure(logger, ConfigurationKeys.MonitorApiKey, error.ErrorMessage, null);
            }
        }

        public static void LogTempKey(this ILogger logger, string monitorApiKey)
        {
            _logTempKey(logger, Environment.NewLine, HeaderNames.Authorization, Monitoring.WebApi.AuthConstants.ApiKeySchema, monitorApiKey, null);
        }

        public static void DuplicateEgressProviderIgnored(this ILogger logger, string providerName, string providerType, string existingProviderType)
        {
            _duplicateEgressProviderIgnored(logger, providerName, providerType, existingProviderType, null);
        }

        public static void ApiKeyAuthenticationOptionsValidated(this ILogger logger)
        {
            _apiKeyAuthenticationOptionsValidated(logger, ConfigurationKeys.MonitorApiKey, null);
        }

        public static void NotifyPrivateKey(this ILogger logger, string fieldName)
        {
            _notifyPrivateKey(logger, fieldName, null);
        }

        public static void DuplicateCollectionRuleActionIgnored(this ILogger logger, string actionType)
        {
            _duplicateCollectionRuleActionIgnored(logger, actionType, null);
        }

        public static void DuplicateCollectionRuleTriggerIgnored(this ILogger logger, string triggerType)
        {
            _duplicateCollectionRuleTriggerIgnored(logger, triggerType, null);
        }

        public static void CollectionRuleStarted(this ILogger logger, string ruleName)
        {
            _collectionRuleStarted(logger, ruleName, null);
        }

        public static void CollectionRuleFailed(this ILogger logger, string ruleName, Exception ex)
        {
            _collectionRuleFailed(logger, ruleName, ex);
        }

        public static void CollectionRuleCompleted(this ILogger logger, string ruleName)
        {
            _collectionRuleCompleted(logger, ruleName, null);
        }

        public static void CollectionRulesStarted(this ILogger logger)
        {
            _collectionRulesStarted(logger, null);
        }

        public static void CollectionRuleActionStarted(this ILogger logger, string ruleName, string actionType)
        {
            _collectionRuleActionStarted(logger, ruleName, actionType, null);
        }

        public static void CollectionRuleActionCompleted(this ILogger logger, string ruleName, string actionType)
        {
            _collectionRuleActionCompleted(logger, ruleName, actionType, null);
        }

        public static void CollectionRuleTriggerStarted(this ILogger logger, string ruleName, string triggerType)
        {
            _collectionRuleTriggerStarted(logger, ruleName, triggerType, null);
        }

        public static void CollectionRuleTriggerCompleted(this ILogger logger, string ruleName, string triggerType)
        {
            _collectionRuleTriggerCompleted(logger, ruleName, triggerType, null);
        }

        public static void CollectionRuleThrottled(this ILogger logger, string ruleName)
        {
            _collectionRuleActionsThrottled(logger, ruleName, null);
        }

        public static void CollectionRuleActionFailed(this ILogger logger, string ruleName, string actionType, Exception ex)
        {
            _collectionRuleActionFailed(logger, ruleName, actionType, ex);
        }

        public static void CollectionRuleActionsCompleted(this ILogger logger, string ruleName)
        {
            _collectionRuleActionsCompleted(logger, ruleName, null);
        }

        public static void CollectionRulesStarting(this ILogger logger)
        {
            _collectionRulesStarting(logger, null);
        }

        public static void DiagnosticRequestCancelled(this ILogger logger, int processId)
        {
            _diagnosticRequestCancelled(logger, processId, null);
        }

        public static void CollectionRuleUnmatchedFilters(this ILogger logger, string ruleName)
        {
            _collectionRuleUnmatchedFilters(logger, ruleName, null);
        }

        public static void CollectionRuleConfigurationChanged(this ILogger logger)
        {
            _collectionRuleConfigurationChanged(logger, null);
        }

        public static void CollectionRulesStopping(this ILogger logger)
        {
            _collectionRulesStopping(logger, null);
        }

        public static void CollectionRulesStopped(this ILogger logger)
        {
            _collectionRulesStopped(logger, null);
        }

        public static void CollectionRuleCancelled(this ILogger logger, string ruleName)
        {
            _collectionRuleCancelled(logger, ruleName, null);
        }

        public static void DiagnosticRequestFailed(this ILogger logger, int processId, Exception ex)
        {
            _diagnosticRequestFailed(logger, processId, ex);
        }

        public static void InvalidActionReferenceToken(this ILogger logger, string actionName, string setting)
        {
            _invalidActionReferenceToken(logger, actionName, setting, null);
        }

        public static void InvalidActionReference(this ILogger logger, string actionReference)
        {
            _invalidActionReference(logger, actionReference, null);
        }

        public static void InvalidActionResultReference(this ILogger logger, string actionResultToken)
        {
            _invalidActionResultReference(logger, actionResultToken, null);
        }

        public static void ActionSettingsTokenizationNotSupported(this ILogger logger, string settingsType)
        {
            _actionSettingsTokenizationNotSupported(logger, settingsType, null);
        }

        public static void EndpointTimeout(this ILogger logger, string processId)
        {
            _endpointTimeout(logger, processId, null);
        }

        public static void LoadingProfiler(this ILogger logger, Guid profilerGuid, string path, int processId)
        {
            _loadingProfiler(logger, profilerGuid, path, processId, null);
        }

        public static void SettingEnvironmentVariable(this ILogger logger, string variableName, int processId)
        {
            _setEnvironmentVariable(logger, variableName, processId, null);
        }

        public static void GettingEnvironmentVariable(this ILogger logger, string variableName, int processId)
        {
            _getEnvironmentVariable(logger, variableName, processId, null);
        }

        public static void MonitorApiKeyNotConfigured(this ILogger logger)
        {
            const long myFwLinkId = 2187444;
            string fwLink = GetFwLinkWithCurrentLcidUri(myFwLinkId);
            _monitorApiKeyNotConfigured(logger, fwLink, null);
        }

        private static string GetFwLinkWithCurrentLcidUri(long fwlinkId)
        {
            return string.Format(
                CultureInfo.InvariantCulture,
                @"https://go.microsoft.com/fwlink/?linkid={0}&clcid=0x{1:x}",
                fwlinkId,
                CultureInfo.CurrentUICulture.LCID);
        }

        public static void ExperienceSurvey(this ILogger logger)
        {
            _experienceSurvey(logger, Monitor.ExperienceSurvey.ExperienceSurveyLink, null);
        }

        public static void DiagnosticPortNotInListenModeForCollectionRules(this ILogger logger)
        {
            _diagnosticPortNotInListenModeForCollectionRules(logger, null);
        }

        public static void ExtensionProbeStart(this ILogger logger, string extensionName)
        {
            _extensionProbeStart(logger, extensionName, null);
        }

        public static void ExtensionProbeSucceeded(this ILogger logger, string extensionName, IExtension extension)
        {
            _extensionProbeSucceeded(logger, extensionName, extension.DisplayName, null);
        }

        public static void ExtensionProbeFailed(this ILogger logger, string extensionName)
        {
            _extensionProbeFailed(logger, extensionName, null);
        }

        public static void ExtensionStarting(this ILogger logger, string extensionName)
        {
            _extensionStarting(logger, extensionName, null);
        }

        public static void ExtensionConfigured(this ILogger logger, string extensionPath, int pid)
        {
            _extensionConfigured(logger, extensionPath, pid, null);
        }

        public static void ExtensionEgressPayloadCompleted(this ILogger logger, int pid)
        {
            _extensionEgressPayloadCompleted(logger, pid, null);
        }

        public static void ExtensionExited(this ILogger logger, int pid, int exitCode)
        {
            _extensionExited(logger, pid, exitCode, null);
        }

        public static void ExtensionOutputMessage(this ILogger logger, int pid, string message)
        {
            _extensionOutputMessage(logger, pid, message, null);
        }

        public static void ExtensionErrorMessage(this ILogger logger, int pid, string message)
        {
            _extensionErrorMessage(logger, pid, message, null);
        }

        public static void ExtensionNotOfType(this ILogger logger, string extensionName, IExtension extension, Type desiredType)
        {
            _extensionNotOfType(logger, extensionName, extension.DisplayName, desiredType.Name, null);
        }

        public static void ExtensionManifestNotParsable(this ILogger logger, string manifestFile, Exception ex)
        {
            _extensionManifestNotParsable(logger, manifestFile, ex);
        }

        public static void ExtensionMalformedOutput(this ILogger logger, int pid, string message, Type resultType)
        {
            _extensionMalformedOutput(logger, pid, message, resultType.Name, null);
        }

        public static void RuntimeInstanceCookieFailedToFilterSelf(this ILogger logger, Exception ex)
        {
            _runtimeInstanceCookieFailedToFilterSelf(logger, ex);
        }

        public static void ParsingUrlFailed(this ILogger logger, string url, Exception ex)
        {
            _parsingUrlFailed(logger, url, ex);
        }

        public static void IntermediateFileDeletionFailed(this ILogger logger, string intermediateFilePath, Exception ex)
        {
            _intermediateFileDeletionFailed(logger, intermediateFilePath, ex);
        }

        public static void DiagnosticPortDeleteAttempt(this ILogger logger, string diagnosticPort)
        {
            _diagnosticPortDeleteAttempt(logger, diagnosticPort, null);
        }

        public static void DiagnosticPortDeleteFailed(this ILogger logger, string diagnosticPort, Exception ex)
        {
            _diagnosticPortDeleteFailed(logger, diagnosticPort, ex);
        }

        public static void DiagnosticPortAlteredWhileInUse(this ILogger logger, string diagnosticPort)
        {
            _diagnosticPortAlteredWhileInUse(logger, diagnosticPort, null);
        }

        public static void DiagnosticPortWatchingFailed(this ILogger logger, string diagnosticPort, Exception ex)
        {
            _diagnosticPortWatchingFailed(logger, diagnosticPort, ex);
        }

        public static void FailedInitializeSharedLibraryStorage(this ILogger logger, Exception ex)
        {
            _failedInitializeSharedLibraryStorage(logger, ex);
        }

        public static void UnableToApplyProfiler(this ILogger logger, Exception ex)
        {
            _unableToApplyProfiler(logger, ex);
        }

        public static void SharedLibraryPath(this ILogger logger, string path)
        {
            _sharedlibraryPath(logger, path, null);
        }

        public static void ConnectionModeConnect(this ILogger logger)
        {
            _connectionModeConnect(logger, null);
        }

        public static void ConnectionModeListen(this ILogger logger, string path)
        {
            _connectionModeListen(logger, path, null);
        }

        public static void ExperimentalFeatureEnabled(this ILogger logger, string name)
        {
            _experimentalFeatureEnabled(logger, name, null);
        }

        public static void StartCollectArtifact(this ILogger logger, string artifactType)
        {
            _startCollectArtifact(logger, artifactType, null);
        }

        public static void StartupHookEnvironmentMissing(this ILogger logger, int processId)
        {
            _startupHookEnvironmentMissing(logger, processId, null);
        }

        public static void StartupHookMissing(this ILogger logger, int processId, string startupHookLibraryName)
        {
            _startupHookMissing(logger, processId, startupHookLibraryName, null);
        }

        public static void StartupHookInstructions(this ILogger logger, string startupHookLibraryPath)
        {
            _startupHookInstructions(logger, startupHookLibraryPath, null);
        }

<<<<<<< HEAD
        public static void EgressProviderTypeNotExist(this ILogger logger, string providerType)
        {
            _egressProviderTypeNotExist(logger, providerType, null);
        }

        public static void ProfilerRuntimeIdentifier(this ILogger logger, string runtimeIdentifier)
        {
            _profilerRuntimeIdentifier(logger, runtimeIdentifier, null);
        }

        public static void StartupHookApplyFailed(this ILogger logger, Exception ex)
        {
            _startupHookApplyFailed(logger, ex);
        }

        public static void EndpointInitializationFailed(this ILogger logger, int processId, Exception ex)
        {
            _endpointInitializationFailed(logger, processId, ex);
        }

        public static void EndpointRemovalFailed(this ILogger logger, int processId, Exception ex)
        {
            _endpointRemovalFailed(logger, processId, ex);
=======
        public static void UnableToWatchForDisconnect(this ILogger logger, Exception exception)
        {
            _unableToWatchForDisconnect(logger, exception);
>>>>>>> 020912f2
        }
    }
}<|MERGE_RESOLUTION|>--- conflicted
+++ resolved
@@ -488,7 +488,12 @@
                 logLevel: LogLevel.Warning,
                 formatString: Strings.LogFormatString_StartupHookInstructions);
 
-<<<<<<< HEAD
+        private static readonly Action<ILogger, Exception> _unableToWatchForDisconnect =
+            LoggerMessage.Define(
+                eventId: LoggingEventIds.WatchForStdinDisconnectFailure.EventId(),
+                logLevel: LogLevel.Error,
+                formatString: Strings.LogFormatString_UnableToWatchForDisconnect);
+
         private static readonly Action<ILogger, string, Exception> _egressProviderTypeNotExist =
             LoggerMessage.Define<string>(
                 eventId: LoggingEventIds.EgressProviderTypeNotExist.EventId(),
@@ -518,13 +523,6 @@
                 eventId: LoggingEventIds.EndpointRemovalFailed.EventId(),
                 logLevel: LogLevel.Debug,
                 formatString: Strings.LogFormatString_EndpointRemovalFailed);
-=======
-        private static readonly Action<ILogger, Exception> _unableToWatchForDisconnect =
-            LoggerMessage.Define(
-                eventId: LoggingEventIds.WatchForStdinDisconnectFailure.EventId(),
-                logLevel: LogLevel.Error,
-                formatString: Strings.LogFormatString_UnableToWatchForDisconnect);
->>>>>>> 020912f2
 
         public static void EgressProviderInvalidOptions(this ILogger logger, string providerName)
         {
@@ -936,7 +934,11 @@
             _startupHookInstructions(logger, startupHookLibraryPath, null);
         }
 
-<<<<<<< HEAD
+        public static void UnableToWatchForDisconnect(this ILogger logger, Exception exception)
+        {
+            _unableToWatchForDisconnect(logger, exception);
+        }
+
         public static void EgressProviderTypeNotExist(this ILogger logger, string providerType)
         {
             _egressProviderTypeNotExist(logger, providerType, null);
@@ -960,11 +962,6 @@
         public static void EndpointRemovalFailed(this ILogger logger, int processId, Exception ex)
         {
             _endpointRemovalFailed(logger, processId, ex);
-=======
-        public static void UnableToWatchForDisconnect(this ILogger logger, Exception exception)
-        {
-            _unableToWatchForDisconnect(logger, exception);
->>>>>>> 020912f2
         }
     }
 }