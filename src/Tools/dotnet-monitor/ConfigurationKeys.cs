--- conflicted
+++ resolved
@@ -8,13 +8,9 @@
     {
         public const string Authentication = nameof(RootOptions.Authentication);
 
-<<<<<<< HEAD
         public const string CollectionRules = nameof(CollectionRules);
 
-        public const string CorsConfiguration = nameof(CorsConfiguration);
-=======
         public const string MonitorApiKey = nameof(AuthenticationOptions.MonitorApiKey);
->>>>>>> 6145472d
 
         public const string CorsConfiguration = nameof(RootOptions.CorsConfiguration);
 
