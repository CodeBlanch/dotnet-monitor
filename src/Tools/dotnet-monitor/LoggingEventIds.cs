--- conflicted
+++ resolved
@@ -110,12 +110,9 @@
         StartupHookApplyFailed = 98,
         EndpointInitializationFailed = 99,
         EndpointRemovalFailed = 100,
-<<<<<<< HEAD
-        UnableToApplyHostingStartup = 101,
-        UnableToApplyInProcessFeatureFlags = 102
-=======
-        WatchForStdinDisconnectFailure = 101
->>>>>>> d0d58b07
+        WatchForStdinDisconnectFailure = 101,
+        UnableToApplyHostingStartup = 102,
+        UnableToApplyInProcessFeatureFlags = 103
     }
 
     internal static class LoggingEventIdsExtensions
