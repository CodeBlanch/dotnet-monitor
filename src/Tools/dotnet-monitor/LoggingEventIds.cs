--- conflicted
+++ resolved
@@ -89,24 +89,21 @@
         ConnectionModeConnect = 76,
         ConnectionModeListen = 77,
         ExperimentalFeatureEnabled = 78,
-<<<<<<< HEAD
-        ExtensionProbeStart = 79,
-        ExtensionProbeRepo = 80,
-        ExtensionProbeSucceeded = 81,
-        ExtensionProbeFailed = 82,
-        ExtensionStarting = 83,
-        ExtensionConfigured = 84,
-        ExtensionEgressPayloadCompleted = 85,
-        ExtensionExited = 86,
-        ExtensionOutputMessage = 87,
-        ExtensionErrorMessage = 88,
-        ExtensionNotOfType = 89,
-        ExtensionDeclarationFileBroken = 90,
-        ExtensionProgramMissing = 91,
-        ExtensionMalformedOutput = 92
-=======
-        StartCollectArtifact = 79
->>>>>>> 956851f0
+        StartCollectArtifact = 79,
+        ExtensionProbeStart = 80,
+        ExtensionProbeRepo = 81,
+        ExtensionProbeSucceeded = 82,
+        ExtensionProbeFailed = 83,
+        ExtensionStarting = 84,
+        ExtensionConfigured = 85,
+        ExtensionEgressPayloadCompleted = 86,
+        ExtensionExited = 87,
+        ExtensionOutputMessage = 88,
+        ExtensionErrorMessage = 89,
+        ExtensionNotOfType = 90,
+        ExtensionDeclarationFileBroken = 91,
+        ExtensionProgramMissing = 92,
+        ExtensionMalformedOutput = 93
     }
 
     internal static class LoggingEventIdsExtensions
