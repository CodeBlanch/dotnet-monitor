--- conflicted
+++ resolved
@@ -89,26 +89,23 @@
         ConnectionModeListen = 77,
         ExperimentalFeatureEnabled = 78,
         StartCollectArtifact = 79,
-<<<<<<< HEAD
-        ExtensionProbeStart = 80,
-        ExtensionProbeRepo = 81,
-        ExtensionProbeSucceeded = 82,
-        ExtensionProbeFailed = 83,
-        ExtensionStarting = 84,
-        ExtensionConfigured = 85,
-        ExtensionEgressPayloadCompleted = 86,
-        ExtensionExited = 87,
-        ExtensionOutputMessage = 88,
-        ExtensionErrorMessage = 89,
-        ExtensionNotOfType = 90,
-        ExtensionDeclarationFileBroken = 91,
-        ExtensionProgramMissing = 92,
-        ExtensionMalformedOutput = 93
-=======
         StartupHookEnvironmentMissing = 80,
         StartupHookMissing = 81,
         StartupHookInstructions = 82,
->>>>>>> c112fa52
+        ExtensionProbeStart = 83,
+        ExtensionProbeRepo = 84,
+        ExtensionProbeSucceeded = 85,
+        ExtensionProbeFailed = 86,
+        ExtensionStarting = 87,
+        ExtensionConfigured = 88,
+        ExtensionEgressPayloadCompleted = 89,
+        ExtensionExited = 90,
+        ExtensionOutputMessage = 91,
+        ExtensionErrorMessage = 92,
+        ExtensionNotOfType = 93,
+        ExtensionDeclarationFileBroken = 94,
+        ExtensionProgramMissing = 95,
+        ExtensionMalformedOutput = 96
     }
 
     internal static class LoggingEventIdsExtensions
