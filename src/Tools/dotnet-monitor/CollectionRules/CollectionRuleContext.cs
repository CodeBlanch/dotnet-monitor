﻿// Licensed to the .NET Foundation under one or more agreements.
// The .NET Foundation licenses this file to you under the MIT license.

using Microsoft.Diagnostics.Monitoring.WebApi;
using Microsoft.Diagnostics.Tools.Monitor.CollectionRules.Options;
using Microsoft.Extensions.Logging;
using System;

namespace Microsoft.Diagnostics.Tools.Monitor.CollectionRules
{
    internal class CollectionRuleContext
    {
<<<<<<< HEAD
        public CollectionRuleContext(string name, CollectionRuleOptions options, IEndpointInfo endpointInfo, ILogger logger, TimeProvider timeProvider, Action throttledCallback = null)
=======
        public CollectionRuleContext(string name, CollectionRuleOptions options, IProcessInfo processInfo, ILogger logger, ISystemClock clock, Action throttledCallback = null)
>>>>>>> 020912f2
        {
            // TODO: Allow null processInfo to allow tests to pass, but this should be provided by
            // tests since it will be required by all aspects in the future. For example, the ActionListExecutor
            // (which uses null in tests) will require this when needing to get process information for
            // the actions property bag used for token replacement.
            //ProcessInfo = processInfo ?? throw new ArgumentNullException(nameof(processInfo));
            ProcessInfo = processInfo;
            Logger = logger ?? throw new ArgumentNullException(nameof(logger));
            Options = options ?? throw new ArgumentNullException(nameof(options));
            Name = name ?? throw new ArgumentNullException(nameof(name));
            TimeProvider = timeProvider ?? throw new ArgumentNullException(nameof(timeProvider));
            ThrottledCallback = throttledCallback;
        }

        public TimeProvider TimeProvider { get; }

        public IProcessInfo ProcessInfo { get; }

        public IEndpointInfo EndpointInfo => ProcessInfo?.EndpointInfo;

        public ILogger Logger { get; }

        public CollectionRuleOptions Options { get; }

        public string Name { get; }

        public Action ThrottledCallback { get; }
    }
}<|MERGE_RESOLUTION|>--- conflicted
+++ resolved
@@ -10,11 +10,7 @@
 {
     internal class CollectionRuleContext
     {
-<<<<<<< HEAD
-        public CollectionRuleContext(string name, CollectionRuleOptions options, IEndpointInfo endpointInfo, ILogger logger, TimeProvider timeProvider, Action throttledCallback = null)
-=======
-        public CollectionRuleContext(string name, CollectionRuleOptions options, IProcessInfo processInfo, ILogger logger, ISystemClock clock, Action throttledCallback = null)
->>>>>>> 020912f2
+        public CollectionRuleContext(string name, CollectionRuleOptions options, IProcessInfo processInfo, ILogger logger, TimeProvider timeProvider, Action throttledCallback = null)
         {
             // TODO: Allow null processInfo to allow tests to pass, but this should be provided by
             // tests since it will be required by all aspects in the future. For example, the ActionListExecutor
