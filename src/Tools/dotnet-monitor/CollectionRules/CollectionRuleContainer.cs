﻿// Licensed to the .NET Foundation under one or more agreements.
// The .NET Foundation licenses this file to you under the MIT license.

using Microsoft.Diagnostics.Monitoring.WebApi;
using Microsoft.Diagnostics.Tools.Monitor.CollectionRules.Actions;
using Microsoft.Diagnostics.Tools.Monitor.CollectionRules.Options;
using Microsoft.Diagnostics.Tools.Monitor.CollectionRules.Triggers;
using Microsoft.Extensions.DependencyInjection;
using Microsoft.Extensions.Logging;
using Microsoft.Extensions.Options;
using System;
using System.Collections.Generic;
using System.Diagnostics;
using System.Linq;
using System.Threading;
using System.Threading.Tasks;

namespace Microsoft.Diagnostics.Tools.Monitor.CollectionRules
{
    /// <summary>
    /// Holds all of the running collection rules for the associated process.
    /// </summary>
    internal class CollectionRuleContainer : IAsyncDisposable
    {
        private readonly ActionListExecutor _actionListExecutor;
        private readonly ILogger<CollectionRuleService> _logger;
        private readonly IProcessInfo _processInfo;
        private readonly IOptionsMonitor<CollectionRuleOptions> _optionsMonitor;
        private readonly List<Task> _runTasks = new();
        private readonly TimeProvider _timeProvider;
        private readonly ICollectionRuleTriggerOperations _triggerOperations;

        public List<CollectionRulePipeline> Pipelines { get; set; } = new();

        private long _disposalState;
        private CancellationTokenSource _shutdownTokenSource;

        public CollectionRuleContainer(
            IServiceProvider serviceProvider,
            ILogger<CollectionRuleService> logger,
            IProcessInfo processInfo)
        {
            if (null == serviceProvider)
            {
                throw new ArgumentNullException(nameof(serviceProvider));
            }

            _logger = logger ?? throw new ArgumentNullException(nameof(logger));
            _processInfo = processInfo ?? throw new ArgumentNullException(nameof(processInfo));

            _actionListExecutor = serviceProvider.GetRequiredService<ActionListExecutor>();
            _optionsMonitor = serviceProvider.GetRequiredService<IOptionsMonitor<CollectionRuleOptions>>();
            _timeProvider = serviceProvider.GetRequiredService<TimeProvider>();
            _triggerOperations = serviceProvider.GetRequiredService<ICollectionRuleTriggerOperations>();
        }

        public async ValueTask DisposeAsync()
        {
            if (!DisposableHelper.CanDispose(ref _disposalState))
            {
                return;
            }

            await StopRulesCore(CancellationToken.None);
        }

        public async Task StartRulesAsync(
            IReadOnlyCollection<string> ruleNames,
            CancellationToken token)
        {
            DisposableHelper.ThrowIfDisposed<CollectionRuleContainer>(ref _disposalState);

            Debug.Assert(null == _shutdownTokenSource, "Collection rules were previously started without stopping.");

            _shutdownTokenSource = new();

            KeyValueLogScope logScope = new();
            logScope.AddCollectionRuleEndpointInfo(_processInfo.EndpointInfo);
            // Constrain the scope of the log scope to just the log call so that the log scope
            // is not captured by the rule execution method.
            using (_logger.BeginScope(logScope))
            {
                _logger.CollectionRulesStarting();
            }

            List<Task> startTasks = new List<Task>(ruleNames.Count);
            foreach (string ruleName in ruleNames)
            {
                // Start running the rule and wrap running task
                // in a safe awaitable task so that shutdown isn't
                // failed due to failing or cancelled pipelines.
                startTasks.Add(StartRuleAsync(ruleName, token).SafeAwait());
            }

            // Wait for all start tasks to complete before finishing rule application
            await Task.WhenAll(startTasks);

            using (_logger.BeginScope(logScope))
            {
                _logger.CollectionRulesStarted();
            }
        }

        public async Task StopRulesAsync(
            CancellationToken token)
        {
            DisposableHelper.ThrowIfDisposed<CollectionRuleContainer>(ref _disposalState);

            KeyValueLogScope logScope = new();
            logScope.AddCollectionRuleEndpointInfo(_processInfo.EndpointInfo);
            // Constrain the scope of the log scope to just the log call so that the log scope
            // is not captured by the rule execution method.
            using (_logger.BeginScope(logScope))
            {
                _logger.CollectionRulesStopping();
            }

            await StopRulesCore(token);

            using (_logger.BeginScope(logScope))
            {
                _logger.CollectionRulesStopped();
            }
        }

        /// <summary>
        /// Start a collection rule for the process associated with the container.
        /// </summary>
        /// <returns>
        /// A task that is completed when the collection rule has started.
        /// </returns>
        private async Task StartRuleAsync(
            string ruleName,
            CancellationToken token)
        {
            // Wrap the passed CancellationToken into a linked CancellationTokenSource so that the
            // RunRuleAsync method is only cancellable for the execution of the ApplyRules method.
            // Don't want the caller to be able to cancel the run of the rules after having finished
            // executing the ApplyRules method.
            using CancellationTokenSource linkedSource = CancellationTokenSource.CreateLinkedTokenSource(token);

            TaskCompletionSource<object> startedSource = new(TaskCreationOptions.RunContinuationsAsynchronously);

            // Start running the rule and wrap running task
            // in a safe awaitable task so that shutdown isn't
            // failed due to failing or cancelled pipelines.
            _runTasks.Add(RunRuleAsync(
                ruleName,
                startedSource,
                linkedSource.Token).SafeAwait());

            await startedSource.Task;
        }

        /// <summary>
        /// Run the collection rule on the process associated with the container.
        /// </summary>
        /// <returns>
        /// A task that is completed when the collection rule has run to completion.
        /// </returns>
        /// <remarks>
        /// This method will complete the <paramref name="startedSource"/> parameter
        /// when the collection rule has successfully started.
        /// </remarks>
        private async Task RunRuleAsync(
            string ruleName,
            TaskCompletionSource<object> startedSource,
            CancellationToken token)
        {
            KeyValueLogScope scope = new();
            scope.AddCollectionRuleEndpointInfo(_processInfo.EndpointInfo);
            scope.AddCollectionRuleName(ruleName);
            using IDisposable loggerScope = _logger.BeginScope(scope);

            using CancellationTokenSource linkedSource = CancellationTokenSource.CreateLinkedTokenSource(
                _shutdownTokenSource.Token,
                token);

            try
            {
                CollectionRuleOptions options = _optionsMonitor.Get(ruleName);

                if (null != options.Filters)
                {
                    DiagProcessFilter filter = DiagProcessFilter.FromConfiguration(options.Filters);

                    if (!filter.Filters.All(f => f.MatchFilter(_processInfo)))
                    {
                        // Collection rule filter does not match target process
                        _logger.CollectionRuleUnmatchedFilters(ruleName);

                        // Signal rule has "started" in order to not block
                        // resumption of the runtime instance.
                        startedSource.TrySetResult(null);

                        return;
                    }
                }

                _logger.CollectionRuleStarted(ruleName);

<<<<<<< HEAD
                CollectionRuleContext context = new(ruleName, options, _processInfo.EndpointInfo, _logger, _timeProvider);
=======
                CollectionRuleContext context = new(ruleName, options, _processInfo, _logger, _systemClock);
>>>>>>> 020912f2

                await using CollectionRulePipeline pipeline = new(
                    _actionListExecutor,
                    _triggerOperations,
                    context,
                    () => startedSource.TrySetResult(null));

                Pipelines.Add(pipeline);

                await pipeline.RunAsync(linkedSource.Token);

                _logger.CollectionRuleCompleted(ruleName);
            }
            catch (OperationCanceledException ex) when (TrySetCanceledAndReturnTrue(ex, startedSource))
            {
                if (!_shutdownTokenSource.IsCancellationRequested)
                {
                    _logger.CollectionRuleCancelled(ruleName);
                }
            }
            catch (Exception ex) when (LogExceptionAndReturnFalse(ex, startedSource, ruleName))
            {
                throw;
            }
        }

        private async Task StopRulesCore(CancellationToken token)
        {
            if (null != _shutdownTokenSource)
            {
                _shutdownTokenSource.SafeCancel();

                await Task.WhenAll(_runTasks.ToArray()).WithCancellation(token);

                _runTasks.Clear();

                _shutdownTokenSource.Dispose();

                _shutdownTokenSource = null;
            }
        }

        private static bool TrySetCanceledAndReturnTrue(OperationCanceledException ex, TaskCompletionSource<object> source)
        {
            // Always attempt to cancel the completion source
            source.TrySetCanceled(ex.CancellationToken);

            // Always handle the exception
            return true;
        }

        private bool LogExceptionAndReturnFalse(Exception ex, TaskCompletionSource<object> source, string ruleName)
        {
            // Log failure
            _logger.CollectionRuleFailed(ruleName, ex);

            // Always attempt to fail the completion source
            source.TrySetException(ex);

            // Never handle the exception
            return false;
        }
    }
}<|MERGE_RESOLUTION|>--- conflicted
+++ resolved
@@ -199,11 +199,7 @@
 
                 _logger.CollectionRuleStarted(ruleName);
 
-<<<<<<< HEAD
-                CollectionRuleContext context = new(ruleName, options, _processInfo.EndpointInfo, _logger, _timeProvider);
-=======
-                CollectionRuleContext context = new(ruleName, options, _processInfo, _logger, _systemClock);
->>>>>>> 020912f2
+                CollectionRuleContext context = new(ruleName, options, _processInfo, _logger, _timeProvider);
 
                 await using CollectionRulePipeline pipeline = new(
                     _actionListExecutor,
