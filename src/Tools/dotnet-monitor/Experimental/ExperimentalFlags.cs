--- conflicted
+++ resolved
@@ -15,31 +15,16 @@
     {
 #pragma warning disable CA1823 // Avoid unused private fields
         private const string ExperimentalPrefix = ToolIdentifiers.StandardPrefix + "Experimental_";
-<<<<<<< HEAD
+#pragma warning restore CA1823 // Avoid unused private fields
 
         // Feature flags
-        public const string Feature_CallStacks = ExperimentalPrefix + nameof(Feature_CallStacks);
-        public const string Feature_Exceptions = ExperimentalPrefix + nameof(Feature_Exceptions);
         public const string Feature_ParameterCapturing = ExperimentalPrefix + nameof(Feature_ParameterCapturing);
-=======
-#pragma warning restore CA1823 // Avoid unused private fields
->>>>>>> 6f8500bb
 
         // Behaviors
-        private readonly Lazy<bool> _isCallStacksEnabledLazy = new Lazy<bool>(() => ToolIdentifiers.IsEnvVarEnabled(Feature_CallStacks));
-
-<<<<<<< HEAD
-        private readonly Lazy<bool> _isExceptionsEnabledLazy = new Lazy<bool>(() => ToolIdentifiers.IsEnvVarEnabled(Feature_Exceptions));
-
         private readonly Lazy<bool> _isParameterCapturingEnabledLazy = new Lazy<bool>(() => ToolIdentifiers.IsEnvVarEnabled(Feature_ParameterCapturing));
 
+        public bool IsParameterCapturingEnabled => _isParameterCapturingEnabledLazy.Value;
 
-        public bool IsCallStacksEnabled => _isCallStacksEnabledLazy.Value;
-
-        public bool IsExceptionsEnabled => _isExceptionsEnabledLazy.Value;
-
-        public bool IsParameterCapturingEnabled => _isParameterCapturingEnabledLazy.Value;
-=======
         private static bool IsFeatureEnabled(string environmentVariable)
         {
             string value = Environment.GetEnvironmentVariable(environmentVariable);
@@ -47,6 +32,5 @@
             return string.Equals(EnabledTrueValue, value, StringComparison.OrdinalIgnoreCase) ||
                 string.Equals(EnabledOneValue, value, StringComparison.OrdinalIgnoreCase);
         }
->>>>>>> 6f8500bb
     }
 }