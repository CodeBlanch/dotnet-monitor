﻿// Licensed to the .NET Foundation under one or more agreements.
// The .NET Foundation licenses this file to you under the MIT license.

using Microsoft.Diagnostics.Monitoring;
using Microsoft.Diagnostics.Monitoring.WebApi;
using Microsoft.Diagnostics.Monitoring.WebApi.Exceptions;
using Microsoft.Diagnostics.Monitoring.WebApi.Models;
using System;
using System.Collections.Generic;
using System.Globalization;
using System.IO;
using System.Text.Json;
using System.Threading;
using System.Threading.Tasks;

namespace Microsoft.Diagnostics.Tools.Monitor.Exceptions
{
    internal sealed class ExceptionsOperation : IArtifactOperation
    {
        private static byte[] JsonRecordDelimiter = new byte[] { (byte)'\n' };

        private static byte[] JsonSequenceRecordSeparator = new byte[] { 0x1E };

        private const char GenericSeparator = ',';
        private const char MethodParameterTypesStart = '(';
        private const char MethodParameterTypesEnd = ')';

        private readonly ExceptionsFormat _format;
        private readonly IExceptionsStore _store;

        public ExceptionsOperation(IExceptionsStore store, ExceptionsFormat format)
        {
            _store = store;
            _format = format;
        }

        public string ContentType => _format switch
        {
            ExceptionsFormat.PlainText => ContentTypes.TextPlain,
            ExceptionsFormat.NewlineDelimitedJson => ContentTypes.ApplicationNdJson,
            ExceptionsFormat.JsonSequence => ContentTypes.ApplicationJsonSequence,
            _ => ContentTypes.TextPlain
        };

        public bool IsStoppable => false;

        public async Task ExecuteAsync(Stream outputStream, TaskCompletionSource<object> startCompletionSource, CancellationToken token)
        {
            startCompletionSource?.TrySetResult(null);


            IReadOnlyList<IExceptionInstance> exceptions = _store.GetSnapshot();

            switch (_format)
            {
                case ExceptionsFormat.JsonSequence:
                case ExceptionsFormat.NewlineDelimitedJson:
                    await WriteJson(outputStream, exceptions, token);
                    break;
                case ExceptionsFormat.PlainText:
                    await WriteText(outputStream, exceptions, token);
                    break;
                default:
                    throw new NotSupportedException();
            }
        }

        public string GenerateFileName()
        {
            throw new NotSupportedException();
        }

        public Task StopAsync(CancellationToken token)
        {
            throw new MonitoringException(Strings.ErrorMessage_OperationIsNotStoppable);
        }

        private async Task WriteJson(Stream stream, IReadOnlyList<IExceptionInstance> instances, CancellationToken token)
        {
            foreach (IExceptionInstance instance in instances)
            {
                await WriteJsonInstance(stream, instance, token);
            }
        }

        private async Task WriteJsonInstance(Stream stream, IExceptionInstance instance, CancellationToken token)
        {
            if (_format == ExceptionsFormat.JsonSequence)
            {
                await stream.WriteAsync(JsonSequenceRecordSeparator, token);
            }

            // Make sure dotnet-monitor is self-consistent with other features that print type and stack information.
            // For example, the stacks and exceptions features should print structured stack traces exactly the same way.
            // CONSIDER: Investigate if other tools have "standard" formats for printing structured stacks and exceptions.
            await using (Utf8JsonWriter writer = new(stream, new JsonWriterOptions() { Indented = false }))
            {
                writer.WriteStartObject();
                writer.WriteNumber("id", instance.Id);
                // Writes the timestamp in ISO 8601 format
                writer.WriteString("timestamp", instance.Timestamp);
                writer.WriteString("typeName", instance.TypeName);
                writer.WriteString("moduleName", instance.ModuleName);
                writer.WriteString("message", instance.Message);

                writer.WriteStartObject("callStack");
                writer.WriteNumber("threadId", instance.CallStack.ThreadId);
                writer.WriteString("threadName", instance.CallStack.ThreadName);

                writer.WriteStartArray("innerExceptions");
                foreach (ulong innerExceptionId in instance.InnerExceptionIds)
                {
                    writer.WriteStartObject();
                    writer.WriteNumber("id", innerExceptionId);
                    writer.WriteEndObject();
                }
                writer.WriteEndArray();

                writer.WriteStartArray("frames");

                foreach (var frame in instance.CallStack.Frames)
                {
                    writer.WriteStartObject();

                    writer.WriteString("methodName", frame.MethodName);
                    writer.WriteStartArray("parameterTypes");
                    foreach (string parameterType in frame.ParameterTypes)
                    {
                        writer.WriteStringValue(parameterType);
                    }
                    writer.WriteEndArray(); // end parameterTypes
                    writer.WriteString("className", frame.ClassName);
                    writer.WriteString("moduleName", frame.ModuleName);

                    writer.WriteEndObject();
                }

                writer.WriteEndArray(); // end frames
                writer.WriteEndObject(); // end callStack
                writer.WriteEndObject(); // end.
            }

            await stream.WriteAsync(JsonRecordDelimiter, token);
        }

        private static async Task WriteText(Stream stream, IReadOnlyList<IExceptionInstance> instances, CancellationToken token)
        {
            Dictionary<ulong, IExceptionInstance> priorInstances = new(instances.Count);
            foreach (IExceptionInstance currentInstance in instances)
            {
                // Skip writing the exception if it does not have a call stack, which
                // indicates that the exception was not thrown. It is likely to be referenced
                // as an inner exception of a thrown exception.
                if (currentInstance.CallStack?.Frames.Count != 0)
                {
                    await WriteTextInstance(stream, currentInstance, priorInstances, token);
                }
                priorInstances.Add(currentInstance.Id, currentInstance);
            }
        }

        private static async Task WriteTextInstance(
            Stream stream,
            IExceptionInstance currentInstance,
            IDictionary<ulong, IExceptionInstance> priorInstances,
            CancellationToken token)
        {
            // This format is similar of that which is written to the console when an unhandled exception occurs. Each
            // exception will appear as:

            // First chance exception at <TimeStamp>
            // <TypeName>: <Message>
            //  ---> <InnerExceptionTypeName>: <InnerExceptionMessage>
            //   at <StackFrameClass>.<StackFrameMethod>(<ParameterType1>, <ParameterType2>, ...)
            //   --- End of inner exception stack trace ---
            //   at <StackFrameClass>.<StackFrameMethod>(<ParameterType1>, <ParameterType2>, ...)

            await using StreamWriter writer = new(stream, leaveOpen: true);

            await writer.WriteAsync("First chance exception at ");
            await writer.WriteAsync(currentInstance.Timestamp.ToString("O", CultureInfo.InvariantCulture));

            await writer.WriteLineAsync();
            await WriteTextExceptionFormat(writer, currentInstance);
            await WriteTextInnerExceptionsAndStackFrames(writer, currentInstance, priorInstances);

            await writer.WriteLineAsync();
            await writer.WriteLineAsync();

#if NET8_0_OR_GREATER
            await writer.FlushAsync(token);
#else
            await writer.FlushAsync();
#endif
<<<<<<< HEAD
=======
        }

        // Writes the inner exceptions and stack frames of the current exception:
        // - The primary inner exception is written with a separator message.
        // - The call stack frames are written for the current exception
        // - The remaining inner exceptions are written with their inner exception index
        // The above fits the format of inner exception and call stack information reported
        // by AggregateException instances.
        private static async Task WriteTextInnerExceptionsAndStackFrames(TextWriter writer, IExceptionInstance currentInstance, IDictionary<ulong, IExceptionInstance> priorInstances)
        {
            if (currentInstance.InnerExceptionIds?.Length > 0)
            {
                if (priorInstances.TryGetValue(
                        currentInstance.InnerExceptionIds[0],
                        out IExceptionInstance primaryInnerInstance))
                {
                    await WriteTextInnerException(writer, primaryInnerInstance, 0, priorInstances);

                    await writer.WriteLineAsync();
                    await writer.WriteAsync("   --- End of inner exception stack trace ---");
                }
            }

            if (null != currentInstance.CallStack)
            {
                foreach (CallStackFrame frame in currentInstance.CallStack.Frames)
                {
                    await writer.WriteLineAsync();
                    await writer.WriteAsync("   at ");
                    await writer.WriteAsync(frame.ClassName);
                    await writer.WriteAsync(".");
                    await writer.WriteAsync(frame.MethodName);
                    await writer.WriteAsync(MethodParameterTypesStart);

                    for (int i = 0; i < frame.ParameterTypes.Count; i++)
                    {
                        await writer.WriteAsync(frame.ParameterTypes[i]);

                        if (i < frame.ParameterTypes.Count - 1)
                        {
                            await writer.WriteAsync(GenericSeparator);
                        }
                    }
                    await writer.WriteAsync(MethodParameterTypesEnd);
                }
            }

            if (currentInstance.InnerExceptionIds?.Length > 1)
            {
                for (int index = 1; index < currentInstance.InnerExceptionIds.Length; index++)
                {
                    if (priorInstances.TryGetValue(
                        currentInstance.InnerExceptionIds[index],
                        out IExceptionInstance secondaryInnerInstance))
                    {
                        await WriteTextInnerException(writer, secondaryInnerInstance, index, priorInstances);
                    }
                }
            }
        }

        // Writes the specified exception as an inner exception with the appropriate delimiters.
        private static async Task WriteTextInnerException(TextWriter writer, IExceptionInstance currentInstance, int currentIndex, IDictionary<ulong, IExceptionInstance> priorInstances)
        {
            await writer.WriteLineAsync();
            await writer.WriteAsync(" ---> ");

            if (0 < currentIndex)
            {
                await writer.WriteAsync("(Inner Exception #");
                await writer.WriteAsync(currentIndex.ToString("D", CultureInfo.InvariantCulture));
                await writer.WriteAsync(") ");
            }

            await WriteTextExceptionFormat(writer, currentInstance);

            await WriteTextInnerExceptionsAndStackFrames(writer, currentInstance, priorInstances);

            if (0 < currentIndex)
            {
                await writer.WriteAsync("<---");
            }
        }

        // Writes the basic exception information, namely the type and message
        private static async Task WriteTextExceptionFormat(TextWriter writer, IExceptionInstance instance)
        {
            await writer.WriteAsync(instance.TypeName);
            if (!string.IsNullOrEmpty(instance.Message))
            {
                await writer.WriteAsync(": ");
                await writer.WriteAsync(instance.Message);
            }
>>>>>>> 44455b58
        }
    }
}<|MERGE_RESOLUTION|>--- conflicted
+++ resolved
@@ -192,8 +192,6 @@
 #else
             await writer.FlushAsync();
 #endif
-<<<<<<< HEAD
-=======
         }
 
         // Writes the inner exceptions and stack frames of the current exception:
@@ -287,7 +285,6 @@
                 await writer.WriteAsync(": ");
                 await writer.WriteAsync(instance.Message);
             }
->>>>>>> 44455b58
         }
     }
 }