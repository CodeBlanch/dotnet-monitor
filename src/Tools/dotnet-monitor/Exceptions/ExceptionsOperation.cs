﻿// Licensed to the .NET Foundation under one or more agreements.
// The .NET Foundation licenses this file to you under the MIT license.

using Microsoft.Diagnostics.Monitoring;
using Microsoft.Diagnostics.Monitoring.WebApi;
using Microsoft.Diagnostics.Monitoring.WebApi.Exceptions;
using Microsoft.Diagnostics.Monitoring.WebApi.Models;
using System;
using System.Collections.Generic;
using System.Globalization;
using System.IO;
using System.Text.Json;
using System.Threading;
using System.Threading.Tasks;

namespace Microsoft.Diagnostics.Tools.Monitor.Exceptions
{
    internal sealed class ExceptionsOperation : IArtifactOperation
    {
        private static byte[] JsonRecordDelimiter = new byte[] { (byte)'\n' };

        private static byte[] JsonSequenceRecordSeparator = new byte[] { 0x1E };

        private const char GenericSeparator = ',';
        private const char MethodParameterTypesStart = '(';
        private const char MethodParameterTypesEnd = ')';

        private readonly ExceptionsFormat _format;
        private readonly IExceptionsStore _store;

        public ExceptionsOperation(IExceptionsStore store, ExceptionsFormat format)
        {
            _store = store;
            _format = format;
        }

        public string ContentType => _format switch
        {
            ExceptionsFormat.PlainText => ContentTypes.TextPlain,
            ExceptionsFormat.NewlineDelimitedJson => ContentTypes.ApplicationNdJson,
            ExceptionsFormat.JsonSequence => ContentTypes.ApplicationJsonSequence,
            _ => ContentTypes.TextPlain
        };

        public bool IsStoppable => false;

        public async Task ExecuteAsync(Stream outputStream, TaskCompletionSource<object> startCompletionSource, CancellationToken token)
        {
            startCompletionSource?.TrySetResult(null);


            IReadOnlyList<IExceptionInstance> exceptions = _store.GetSnapshot();

            switch (_format)
            {
                case ExceptionsFormat.JsonSequence:
                case ExceptionsFormat.NewlineDelimitedJson:
                    await WriteJson(outputStream, exceptions, token);
                    break;
                case ExceptionsFormat.PlainText:
                    await WriteText(outputStream, exceptions, token);
                    break;
                default:
                    throw new NotSupportedException();
            }
        }

        public string GenerateFileName()
        {
            throw new NotSupportedException();
        }

        public Task StopAsync(CancellationToken token)
        {
            throw new MonitoringException(Strings.ErrorMessage_OperationIsNotStoppable);
        }

        private async Task WriteJson(Stream stream, IReadOnlyList<IExceptionInstance> instances, CancellationToken token)
        {
            foreach (IExceptionInstance instance in instances)
            {
                await WriteJsonInstance(stream, instance, token);
            }
        }

        private async Task WriteJsonInstance(Stream stream, IExceptionInstance instance, CancellationToken token)
        {
            if (_format == ExceptionsFormat.JsonSequence)
            {
                await stream.WriteAsync(JsonSequenceRecordSeparator, token);
            }

            // Make sure dotnet-monitor is self-consistent with other features that print type and stack information.
            // For example, the stacks and exceptions features should print structured stack traces exactly the same way.
            // CONSIDER: Investigate if other tools have "standard" formats for printing structured stacks and exceptions.
            await using (Utf8JsonWriter writer = new(stream, new JsonWriterOptions() { Indented = false }))
            {
                writer.WriteStartObject();
                writer.WriteNumber("id", instance.Id);
                // Writes the timestamp in ISO 8601 format
                writer.WriteString("timestamp", instance.Timestamp);
                writer.WriteString("typeName", instance.TypeName);
                writer.WriteString("moduleName", instance.ModuleName);
                writer.WriteString("message", instance.Message);

<<<<<<< HEAD
=======
                if (IncludeActivityId(instance))
                {
                    writer.WriteStartObject("activity");
                    writer.WriteString("id", instance.ActivityId);
                    writer.WriteString("idFormat", instance.ActivityIdFormat.ToString("G"));
                    writer.WriteEndObject();
                }

                writer.WriteStartObject("callStack");
                writer.WriteNumber("threadId", instance.CallStack.ThreadId);
                writer.WriteString("threadName", instance.CallStack.ThreadName);

>>>>>>> a162eebf
                writer.WriteStartArray("innerExceptions");
                foreach (ulong innerExceptionId in instance.InnerExceptionIds)
                {
                    writer.WriteStartObject();
                    writer.WriteNumber("id", innerExceptionId);
                    writer.WriteEndObject();
                }
                writer.WriteEndArray();

                writer.WriteStartObject("callStack");
                writer.WriteNumber("threadId", instance.CallStack.ThreadId);
                writer.WriteString("threadName", instance.CallStack.ThreadName);

                writer.WriteStartArray("frames");

                foreach (var frame in instance.CallStack.Frames)
                {
                    writer.WriteStartObject();

                    writer.WriteString("methodName", frame.MethodName);
                    writer.WriteStartArray("parameterTypes");
                    foreach (string parameterType in frame.ParameterTypes)
                    {
                        writer.WriteStringValue(parameterType);
                    }
                    writer.WriteEndArray(); // end parameterTypes
                    writer.WriteString("className", frame.ClassName);
                    writer.WriteString("moduleName", frame.ModuleName);

                    writer.WriteEndObject();
                }

                writer.WriteEndArray(); // end frames
                writer.WriteEndObject(); // end callStack
                writer.WriteEndObject(); // end.
            }

            await stream.WriteAsync(JsonRecordDelimiter, token);
        }

        private static async Task WriteText(Stream stream, IReadOnlyList<IExceptionInstance> instances, CancellationToken token)
        {
            Dictionary<ulong, IExceptionInstance> priorInstances = new(instances.Count);
            foreach (IExceptionInstance currentInstance in instances)
            {
                // Skip writing the exception if it does not have a call stack, which
                // indicates that the exception was not thrown. It is likely to be referenced
                // as an inner exception of a thrown exception.
                if (currentInstance.CallStack?.Frames.Count != 0)
                {
                    await WriteTextInstance(stream, currentInstance, priorInstances, token);
                }
                priorInstances.Add(currentInstance.Id, currentInstance);
            }
        }

        private static async Task WriteTextInstance(
            Stream stream,
            IExceptionInstance currentInstance,
            IDictionary<ulong, IExceptionInstance> priorInstances,
            CancellationToken token)
        {
            // This format is similar of that which is written to the console when an unhandled exception occurs. Each
            // exception will appear as:

            // First chance exception at <TimeStamp>
            // <TypeName>: <Message>
            //  ---> <InnerExceptionTypeName>: <InnerExceptionMessage>
            //   at <StackFrameClass>.<StackFrameMethod>(<ParameterType1>, <ParameterType2>, ...)
            //   --- End of inner exception stack trace ---
            //   at <StackFrameClass>.<StackFrameMethod>(<ParameterType1>, <ParameterType2>, ...)

            await using StreamWriter writer = new(stream, leaveOpen: true);

            await writer.WriteAsync("First chance exception at ");
            await writer.WriteAsync(currentInstance.Timestamp.ToString("O", CultureInfo.InvariantCulture));

            await writer.WriteLineAsync();
            await WriteTextExceptionFormat(writer, currentInstance);
            await WriteTextInnerExceptionsAndStackFrames(writer, currentInstance, priorInstances);

            if (IncludeActivityId(currentInstance))
            {
                // ActivityIdFormat is intentionally being omitted
                await writer.WriteLineAsync();
                await writer.WriteAsync($"Activity ID: {currentInstance.ActivityId}");
            }

            await writer.WriteLineAsync();
            await writer.WriteLineAsync();

#if NET8_0_OR_GREATER
            await writer.FlushAsync(token);
#else
            await writer.FlushAsync();
#endif
        }

        // Writes the inner exceptions and stack frames of the current exception:
        // - The primary inner exception is written with a separator message.
        // - The call stack frames are written for the current exception
        // - The remaining inner exceptions are written with their inner exception index
        // The above fits the format of inner exception and call stack information reported
        // by AggregateException instances.
        private static async Task WriteTextInnerExceptionsAndStackFrames(TextWriter writer, IExceptionInstance currentInstance, IDictionary<ulong, IExceptionInstance> priorInstances)
        {
            if (currentInstance.InnerExceptionIds?.Length > 0)
            {
                if (priorInstances.TryGetValue(
                        currentInstance.InnerExceptionIds[0],
                        out IExceptionInstance primaryInnerInstance))
                {
                    await WriteTextInnerException(writer, primaryInnerInstance, 0, priorInstances);

                    await writer.WriteLineAsync();
                    await writer.WriteAsync("   --- End of inner exception stack trace ---");
                }
            }

            if (null != currentInstance.CallStack)
            {
                foreach (CallStackFrame frame in currentInstance.CallStack.Frames)
                {
                    await writer.WriteLineAsync();
                    await writer.WriteAsync("   at ");
                    await writer.WriteAsync(frame.ClassName);
                    await writer.WriteAsync(".");
                    await writer.WriteAsync(frame.MethodName);
                    await writer.WriteAsync(MethodParameterTypesStart);

                    for (int i = 0; i < frame.ParameterTypes.Count; i++)
                    {
                        await writer.WriteAsync(frame.ParameterTypes[i]);

                        if (i < frame.ParameterTypes.Count - 1)
                        {
                            await writer.WriteAsync(GenericSeparator);
                        }
                    }
                    await writer.WriteAsync(MethodParameterTypesEnd);
                }
            }

            if (currentInstance.InnerExceptionIds?.Length > 1)
            {
                for (int index = 1; index < currentInstance.InnerExceptionIds.Length; index++)
                {
                    if (priorInstances.TryGetValue(
                        currentInstance.InnerExceptionIds[index],
                        out IExceptionInstance secondaryInnerInstance))
                    {
                        await WriteTextInnerException(writer, secondaryInnerInstance, index, priorInstances);
                    }
                }
            }
        }

        // Writes the specified exception as an inner exception with the appropriate delimiters.
        private static async Task WriteTextInnerException(TextWriter writer, IExceptionInstance currentInstance, int currentIndex, IDictionary<ulong, IExceptionInstance> priorInstances)
        {
            await writer.WriteLineAsync();
            await writer.WriteAsync(" ---> ");

            if (0 < currentIndex)
            {
                await writer.WriteAsync("(Inner Exception #");
                await writer.WriteAsync(currentIndex.ToString("D", CultureInfo.InvariantCulture));
                await writer.WriteAsync(") ");
            }

            await WriteTextExceptionFormat(writer, currentInstance);

            await WriteTextInnerExceptionsAndStackFrames(writer, currentInstance, priorInstances);

            if (0 < currentIndex)
            {
                await writer.WriteAsync("<---");
            }
        }

        // Writes the basic exception information, namely the type and message
        private static async Task WriteTextExceptionFormat(TextWriter writer, IExceptionInstance instance)
        {
            await writer.WriteAsync(instance.TypeName);
            if (!string.IsNullOrEmpty(instance.Message))
            {
                await writer.WriteAsync(": ");
                await writer.WriteAsync(instance.Message);
            }
        }

        private static bool IncludeActivityId(IExceptionInstance instance)
        {
            return !string.IsNullOrEmpty(instance.ActivityId);
        }
    }
}<|MERGE_RESOLUTION|>--- conflicted
+++ resolved
@@ -103,8 +103,6 @@
                 writer.WriteString("moduleName", instance.ModuleName);
                 writer.WriteString("message", instance.Message);
 
-<<<<<<< HEAD
-=======
                 if (IncludeActivityId(instance))
                 {
                     writer.WriteStartObject("activity");
@@ -113,11 +111,6 @@
                     writer.WriteEndObject();
                 }
 
-                writer.WriteStartObject("callStack");
-                writer.WriteNumber("threadId", instance.CallStack.ThreadId);
-                writer.WriteString("threadName", instance.CallStack.ThreadName);
-
->>>>>>> a162eebf
                 writer.WriteStartArray("innerExceptions");
                 foreach (ulong innerExceptionId in instance.InnerExceptionIds)
                 {
