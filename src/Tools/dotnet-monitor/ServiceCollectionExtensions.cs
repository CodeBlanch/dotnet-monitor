--- conflicted
+++ resolved
@@ -69,18 +69,16 @@
 
         public static IServiceCollection ConfigureInProcessFeatures(this IServiceCollection services, IConfiguration configuration)
         {
-<<<<<<< HEAD
             ConfigureOptions<InProcessFeaturesOptions>(services, configuration, ConfigurationKeys.InProcessFeatures);
             services.AddSingleton<IPostConfigureOptions<InProcessFeaturesOptions>, InProcessFeaturesPostConfigureOptions>();
             services.AddSingleton<InProcessFeaturesService>();
             services.AddSingleton<IEndpointInfoSourceCallbacks, InProcessFeaturesEndpointInfoSourceCallbacks>();
-=======
+
             ConfigureOptions<CallStacksOptions>(services, configuration, ConfigurationKeys.InProcessFeatures_CallStacks)
                 .AddSingleton<IPostConfigureOptions<CallStacksOptions>, CallStacksPostConfigureOptions>();
 
             ConfigureOptions<ExceptionsOptions>(services, configuration, ConfigurationKeys.InProcessFeatures_Exceptions)
                 .AddSingleton<IPostConfigureOptions<ExceptionsOptions>, ExceptionsPostConfigureOptions>();
->>>>>>> 6f8500bb
 
             return services;
         }
@@ -351,7 +349,6 @@
             return services;
         }
 
-<<<<<<< HEAD
         public static IServiceCollection ConfigureHostingStartup(this IServiceCollection services)
         {
             services.AddSingleton<HostingStartupService>();
@@ -359,18 +356,11 @@
             return services;
         }
 
-        public static IServiceCollection ConfigureStartupHook(this IServiceCollection services)
-        {
-            services.AddSingleton<StartupHookValidator>();
-            services.AddSingleton<IEndpointInfoSourceCallbacks, StartupHookEndpointInfoSourceCallbacks>();
-=======
         public static IServiceCollection ConfigureStartupHook(this IServiceCollection services)
         {
             services.AddSingleton<StartupHookValidator>();
             services.AddSingleton<StartupHookEndpointInfoSourceCallbacks>();
             services.AddSingletonForwarder<IEndpointInfoSourceCallbacks, StartupHookEndpointInfoSourceCallbacks>();
->>>>>>> 6f8500bb
-            return services;
         }
 
         public static IServiceCollection ConfigureStartupLoggers(this IServiceCollection services, IAuthenticationConfigurator authConfigurator)
