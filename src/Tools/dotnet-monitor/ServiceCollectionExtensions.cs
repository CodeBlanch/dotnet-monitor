--- conflicted
+++ resolved
@@ -20,11 +20,7 @@
 using Microsoft.Diagnostics.Tools.Monitor.Egress;
 using Microsoft.Diagnostics.Tools.Monitor.Egress.Configuration;
 using Microsoft.Diagnostics.Tools.Monitor.Egress.FileSystem;
-<<<<<<< HEAD
 using Microsoft.Diagnostics.Tools.Monitor.Extensibility;
-=======
-using Microsoft.Diagnostics.Tools.Monitor.Egress.S3;
->>>>>>> 956851f0
 using Microsoft.Diagnostics.Tools.Monitor.Profiler;
 using Microsoft.Extensions.Configuration;
 using Microsoft.Extensions.DependencyInjection;
@@ -291,14 +287,7 @@
             services.AddSingleton<IEgressPropertiesConfigurationProvider, EgressPropertiesConfigurationProvider>();
             services.AddSingleton<IEgressPropertiesProvider, EgressPropertiesProvider>();
 
-<<<<<<< HEAD
             services.AddSingleton<IOptionsTypeToProviderTypesMapper, OptionsTypeToProviderTypesMapper>();
-=======
-            // Register regress providers
-            services.RegisterProvider<AzureBlobEgressProviderOptions, AzureBlobEgressProvider>(EgressProviderTypes.AzureBlobStorage);
-            services.RegisterProvider<FileSystemEgressProviderOptions, FileSystemEgressProvider>(EgressProviderTypes.FileSystem);
-            services.RegisterProvider<S3StorageEgressProviderOptions, S3StorageEgressProvider>(EgressProviderTypes.S3Storage);
->>>>>>> 956851f0
 
             // Register egress providers
             services.RegisterEgressType<FileSystemEgressProviderOptions, FileSystemEgressProvider>();
@@ -338,11 +327,7 @@
             return services;
         }
 
-<<<<<<< HEAD
-        private static IServiceCollection RegisterEgressType<TOptions, TProvider>(this IServiceCollection services)
-=======
-        public static IServiceCollection RegisterProvider<TOptions, TProvider>(this IServiceCollection services, string name)
->>>>>>> 956851f0
+        public static IServiceCollection RegisterEgressType<TOptions, TProvider>(this IServiceCollection services)
             where TProvider : class, IEgressProvider<TOptions>
             where TOptions : class
         {
