--- conflicted
+++ resolved
@@ -358,15 +358,6 @@
             return services;
         }
 
-<<<<<<< HEAD
-=======
-        public static IServiceCollection ConfigureHostingStartup(this IServiceCollection services)
-        {
-            services.AddScoped<HostingStartupService>();
-            services.AddScopedForwarder<IDiagnosticLifetimeService, HostingStartupService>();
-            return services;
-        }
-
         public static IServiceCollection ConfigureRequestLimits(this IServiceCollection services)
         {
             services.AddSingleton<IRequestLimitTracker, RequestLimitTracker>();
@@ -383,7 +374,6 @@
             return services;
         }
 
->>>>>>> f653b640
         public static IServiceCollection ConfigureStartupHook(this IServiceCollection services)
         {
             services.AddScoped<StartupHookApplicator>();
