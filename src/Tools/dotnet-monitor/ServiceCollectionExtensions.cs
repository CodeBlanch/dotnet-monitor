--- conflicted
+++ resolved
@@ -21,11 +21,8 @@
 using Microsoft.Diagnostics.Tools.Monitor.Egress.AzureBlob;
 using Microsoft.Diagnostics.Tools.Monitor.Egress.Configuration;
 using Microsoft.Diagnostics.Tools.Monitor.Egress.FileSystem;
-<<<<<<< HEAD
 using Microsoft.Diagnostics.Tools.Monitor.Extensibility;
-=======
 using Microsoft.Diagnostics.Tools.Monitor.Profiler;
->>>>>>> 03f39ad2
 using Microsoft.Extensions.Configuration;
 using Microsoft.Extensions.DependencyInjection;
 using Microsoft.Extensions.DependencyInjection.Extensions;
@@ -298,9 +295,7 @@
             return services;
         }
 
-<<<<<<< HEAD
-        private static IServiceCollection RegisterEgressType<TOptions, TProvider>(this IServiceCollection services)
-=======
+
         public static IServiceCollection ConfigureProfiler(this IServiceCollection services)
         {
             services.AddSingleton<ProfilerService>();
@@ -322,8 +317,7 @@
             return services;
         }
 
-        private static IServiceCollection RegisterProvider<TOptions, TProvider>(this IServiceCollection services, string name)
->>>>>>> 03f39ad2
+        private static IServiceCollection RegisterEgressType<TOptions, TProvider>(this IServiceCollection services)
             where TProvider : class, IEgressProvider<TOptions>
             where TOptions : class
         {
