﻿// Licensed to the .NET Foundation under one or more agreements.
// The .NET Foundation licenses this file to you under the MIT license.

using Microsoft.AspNetCore.Hosting;
using Microsoft.Diagnostics.Monitoring;
using Microsoft.Diagnostics.Monitoring.WebApi;
using Microsoft.Diagnostics.Tools.Monitor.Auth;
using Microsoft.Diagnostics.Tools.Monitor.Swagger;
using Microsoft.Extensions.DependencyInjection;
using Microsoft.Extensions.Hosting;
using Microsoft.Extensions.Logging;
using Microsoft.Extensions.Options;
using System;
using System.Diagnostics;
using System.IO;
using System.Threading;
using System.Threading.Tasks;

namespace Microsoft.Diagnostics.Tools.Monitor.Commands
{
    internal static class CollectCommandHandler
    {
        public static async Task<int> Invoke(CancellationToken token, string[] urls, string[] metricUrls, bool metrics, string diagnosticPort, bool noAuth, bool tempApiKey, bool noHttpEgress, FileInfo configurationFilePath)
        {
            try
            {
                StartupAuthenticationMode authMode = HostBuilderHelper.GetStartupAuthenticationMode(noAuth, tempApiKey);
                HostBuilderSettings settings = HostBuilderSettings.CreateMonitor(urls, metricUrls, metrics, diagnosticPort, authMode, configurationFilePath);

                IHost host = HostBuilderHelper.CreateHostBuilder(settings)
                    .Configure(authMode, noHttpEgress)
                    .Build();

                try
                {
                    await host.StartAsync(token);

                    await host.WaitForShutdownAsync(token);
                }
                catch (MonitoringException)
                {
                    // It is the responsibility of throwers to ensure that the exceptions are logged.
                    return -1;
                }
                catch (OptionsValidationException ex)
                {
                    host.Services.GetRequiredService<ILoggerFactory>()
                        .CreateLogger(typeof(CollectCommandHandler))
                        .OptionsValidationFailure(ex);
                    return -1;
                }
                catch (OperationCanceledException) when (token.IsCancellationRequested)
                {
                    // The host will throw a OperationCanceledException if it cannot shut down the
                    // hosted services gracefully within the shut down timeout period. Handle the
                    // exception and let the tool exit gracefully.
                    return 0;
                }
                finally
                {
                    await DisposableHelper.DisposeAsync(host);
                }
            }
            catch (Exception ex) when (ex is FormatException || ex is DeferredAuthenticationValidationException)
            {
                Console.Error.WriteLine(ex.Message);
                if (ex.InnerException != null)
                {
                    Console.Error.WriteLine(ex.InnerException.Message);
                }

                return -1;
            }

            return 0;
        }

        private static IHostBuilder Configure(this IHostBuilder builder, StartupAuthenticationMode startupAuthMode, bool noHttpEgress)
        {
            return builder.ConfigureServices((HostBuilderContext context, IServiceCollection services) =>
            {
                IAuthenticationConfigurator authConfigurator = AuthConfiguratorFactory.Create(startupAuthMode, context);
                services.AddSingleton<IAuthenticationConfigurator>(authConfigurator);

                //TODO Many of these service additions should be done through extension methods
                services.AddSingleton(RealSystemClock.Instance);

                services.AddSingleton<IEgressOutputConfiguration>(new EgressOutputConfiguration(httpEgressEnabled: !noHttpEgress));

                authConfigurator.ConfigureApiAuth(services, context);

                services.AddSwaggerGen(options =>
                {
                    options.ConfigureMonitorSwaggerGen();
                    authConfigurator.ConfigureSwaggerGenAuth(options);
                });

                services.ConfigureDiagnosticPort(context.Configuration);

                services.AddSingleton<OperationTrackerService>();

                services.ConfigureGlobalCounter(context.Configuration);

                services.ConfigureCollectionRuleDefaults(context.Configuration);

                services.ConfigureTemplates(context.Configuration);

                services.AddSingleton<IEndpointInfoSource, FilteredEndpointInfoSource>();
                services.AddSingleton<ServerEndpointInfoSource>();
                services.AddHostedServiceForwarder<ServerEndpointInfoSource>();
                services.AddSingleton<IDiagnosticServices, DiagnosticServices>();
                services.AddSingleton<IDumpService, DumpService>();
                services.AddSingleton<IEndpointInfoSourceCallbacks, OperationTrackerServiceEndpointInfoSourceCallback>();
                services.AddSingleton<IRequestLimitTracker, RequestLimitTracker>();
                services.ConfigureOperationStore();
                services.ConfigureEgress();
                services.ConfigureMetrics(context.Configuration);
                services.ConfigureStorage(context.Configuration);
                services.ConfigureDefaultProcess(context.Configuration);
                services.AddSingleton<ProfilerChannel>();
                services.ConfigureCollectionRules();
                services.ConfigureProfiler();
<<<<<<< HEAD
=======
                services.ConfigureExceptions();
>>>>>>> 97a9c617
                services.ConfigureStartupLoggers(authConfigurator);
                services.AddSingleton<IExperimentalFlags, ExperimentalFlags>();
                services.ConfigureInProcessFeatures(context.Configuration);
                services.AddSingleton<IInProcessFeatures, InProcessFeatures>();
                services.AddSingleton<IDumpOperationFactory, DumpOperationFactory>();
                services.AddSingleton<ILogsOperationFactory, LogsOperationFactory>();
                services.AddSingleton<IMetricsOperationFactory, MetricsOperationFactory>();
                services.AddSingleton<ITraceOperationFactory, TraceOperationFactory>();
            })
            .ConfigureContainer((HostBuilderContext context, IServiceCollection services) =>
            {
                ServerUrlsBlockingConfigurationManager manager =
                    context.Properties[typeof(ServerUrlsBlockingConfigurationManager)] as ServerUrlsBlockingConfigurationManager;
                Debug.Assert(null != manager, $"Expected {typeof(ServerUrlsBlockingConfigurationManager).FullName} to be a {typeof(HostBuilderContext).FullName} property.");
                if (null != manager)
                {
                    // Block reading of the Urls option so that Kestrel is unable to read it from the composed configuration.
                    manager.IsBlocking = true;
                }
            });
        }
    }
}<|MERGE_RESOLUTION|>--- conflicted
+++ resolved
@@ -120,10 +120,7 @@
                 services.AddSingleton<ProfilerChannel>();
                 services.ConfigureCollectionRules();
                 services.ConfigureProfiler();
-<<<<<<< HEAD
-=======
                 services.ConfigureExceptions();
->>>>>>> 97a9c617
                 services.ConfigureStartupLoggers(authConfigurator);
                 services.AddSingleton<IExperimentalFlags, ExperimentalFlags>();
                 services.ConfigureInProcessFeatures(context.Configuration);
