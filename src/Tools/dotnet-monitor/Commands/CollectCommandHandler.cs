﻿// Licensed to the .NET Foundation under one or more agreements.
// The .NET Foundation licenses this file to you under the MIT license.
// See the LICENSE file in the project root for more information.

using Microsoft.AspNetCore.Authentication;
using Microsoft.AspNetCore.Authorization;
using Microsoft.AspNetCore.Hosting;
using Microsoft.Diagnostics.Monitoring;
using Microsoft.Diagnostics.Monitoring.WebApi;
using Microsoft.Extensions.DependencyInjection;
using Microsoft.Extensions.Hosting;
using Microsoft.Extensions.Logging;
using Microsoft.Extensions.Options;
using System;
using System.Collections.Generic;
using System.Diagnostics;
using System.IO;
using System.Threading;
using System.Threading.Tasks;

namespace Microsoft.Diagnostics.Tools.Monitor.Commands
{
    internal static class CollectCommandHandler
    {
        public static async Task<int> Invoke(CancellationToken token, string[] urls, string[] metricUrls, bool metrics, string diagnosticPort, bool noAuth, bool tempApiKey, bool noHttpEgress, FileInfo configurationFilePath)
        {
            try
            {
                AuthConfiguration authConfiguration = HostBuilderHelper.CreateAuthConfiguration(noAuth, tempApiKey);
                HostBuilderSettings settings = HostBuilderSettings.CreateMonitor(urls, metricUrls, metrics, diagnosticPort, authConfiguration, configurationFilePath);

                IHost host = HostBuilderHelper.CreateHostBuilder(settings)
<<<<<<< HEAD
                    .ConfigureServices(authConfiguration, noHttpEgress, settings)
=======
                    .Configure(authConfiguration, noHttpEgress)
>>>>>>> 03f39ad2
                    .Build();

                try
                {
                    await host.StartAsync(token);

                    await host.WaitForShutdownAsync(token);
                }
                catch (MonitoringException)
                {
                    // It is the responsibility of throwers to ensure that the exceptions are logged.
                    return -1;
                }
                catch (OptionsValidationException ex)
                {
                    host.Services.GetRequiredService<ILoggerFactory>()
                        .CreateLogger(typeof(CollectCommandHandler))
                        .OptionsValidationFailure(ex);
                    return -1;
                }
                catch (OperationCanceledException) when (token.IsCancellationRequested)
                {
                    // The host will throw a OperationCanceledException if it cannot shut down the
                    // hosted services gracefully within the shut down timeout period. Handle the
                    // exception and let the tool exit gracefully.
                    return 0;
                }
                finally
                {
                    if (host is IAsyncDisposable asyncDisposable)
                    {
                        await asyncDisposable.DisposeAsync();
                    }
                    else
                    {
                        host.Dispose();
                    }
                }
            }
            catch (FormatException ex)
            {
                Console.Error.WriteLine(ex.Message);
                if (ex.InnerException != null)
                {
                    Console.Error.WriteLine(ex.InnerException.Message);
                }

                return -1;
            }

            return 0;
        }

<<<<<<< HEAD
        private static IHostBuilder ConfigureServices(this IHostBuilder builder, AuthConfiguration authenticationOptions, bool noHttpEgress, HostBuilderSettings settings)
=======
        private static IHostBuilder Configure(this IHostBuilder builder, AuthConfiguration authenticationOptions, bool noHttpEgress)
>>>>>>> 03f39ad2
        {
            return builder.ConfigureServices((HostBuilderContext context, IServiceCollection services) =>
            {
                //TODO Many of these service additions should be done through extension methods
                services.AddSingleton(RealSystemClock.Instance);

                services.AddSingleton<IAuthConfiguration>(authenticationOptions);

                services.AddSingleton<IEgressOutputConfiguration>(new EgressOutputConfiguration(httpEgressEnabled: !noHttpEgress));

                // Although this is only observing API key authentication changes, it does handle
                // the case when API key authentication is not enabled. This class could evolve
                // to observe other options in the future, at which point it might be good to
                // refactor the options observers for each into separate implementations and are
                // orchestrated by this single service.
                services.AddSingleton<MonitorApiKeyConfigurationObserver>();

                List<string> authSchemas = null;
                if (authenticationOptions.EnableKeyAuth)
                {
                    AuthenticationBuilder authBuilder = services.ConfigureMonitorApiKeyAuthentication(context.Configuration);

                    authSchemas = new List<string> { AuthConstants.ApiKeySchema };

                    if (authenticationOptions.EnableNegotiate)
                    {
                        //On Windows add Negotiate package. This will use NTLM to perform Windows Authentication.
                        authBuilder.AddNegotiate();
                        authSchemas.Add(AuthConstants.NegotiateSchema);
                    }
                }

                //Apply Authorization Policy for NTLM. Without Authorization, any user with a valid login/password will be authorized. We only
                //want to authorize the same user that is running dotnet-monitor, at least for now.
                //Note this policy applies to both Authorization schemas.
                services.AddAuthorization(authOptions =>
                {
                    if (authenticationOptions.EnableKeyAuth)
                    {
                        authOptions.AddPolicy(AuthConstants.PolicyName, (builder) =>
                        {
                            builder.AddRequirements(new AuthorizedUserRequirement());
                            builder.RequireAuthenticatedUser();
                            builder.AddAuthenticationSchemes(authSchemas.ToArray());
                        });
                    }
                    else
                    {
                        authOptions.AddPolicy(AuthConstants.PolicyName, (builder) =>
                        {
                            builder.RequireAssertion((_) => true);
                        });
                    }
                });

                if (authenticationOptions.EnableKeyAuth)
                {
                    services.AddSingleton<IAuthorizationHandler, UserAuthorizationHandler>();
                }

                services.ConfigureDiagnosticPort(context.Configuration);

                services.AddSingleton<OperationTrackerService>();

                services.ConfigureGlobalCounter(context.Configuration);

                services.ConfigureCollectionRuleDefaults(context.Configuration);

                services.ConfigureTemplates(context.Configuration);

                services.AddSingleton<IEndpointInfoSource, FilteredEndpointInfoSource>();
                services.AddSingleton<ServerEndpointInfoSource>();
                services.AddHostedServiceForwarder<ServerEndpointInfoSource>();
                services.AddSingleton<IDiagnosticServices, DiagnosticServices>();
                services.AddSingleton<IDumpService, DumpService>();
                services.AddSingleton<IEndpointInfoSourceCallbacks, OperationTrackerServiceEndpointInfoSourceCallback>();
                services.AddSingleton<RequestLimitTracker>();
                services.ConfigureOperationStore();
                services.ConfigureExtensions(settings);
                services.ConfigureEgress();
                services.ConfigureMetrics(context.Configuration);
                services.ConfigureStorage(context.Configuration);
                services.ConfigureDefaultProcess(context.Configuration);
                services.AddSingleton<ProfilerChannel>();
                services.ConfigureCollectionRules();
                services.ConfigureProfiler();
                services.ConfigureStartupLoggers();
                services.AddSingleton<IExperimentalFlags, ExperimentalFlags>();
                services.ConfigureInProcessFeatures(context.Configuration);
                services.AddSingleton<IInProcessFeatures, InProcessFeatures>();
            })
            .ConfigureContainer((HostBuilderContext context, IServiceCollection services) =>
            {
                ServerUrlsBlockingConfigurationManager manager =
                    context.Properties[typeof(ServerUrlsBlockingConfigurationManager)] as ServerUrlsBlockingConfigurationManager;
                Debug.Assert(null != manager, $"Expected {typeof(ServerUrlsBlockingConfigurationManager).FullName} to be a {typeof(HostBuilderContext).FullName} property.");
                if (null != manager)
                {
                    // Block reading of the Urls option so that Kestrel is unable to read it from the composed configuration.
                    manager.IsBlocking = true;
                }
            });
        }
    }
}<|MERGE_RESOLUTION|>--- conflicted
+++ resolved
@@ -30,11 +30,7 @@
                 HostBuilderSettings settings = HostBuilderSettings.CreateMonitor(urls, metricUrls, metrics, diagnosticPort, authConfiguration, configurationFilePath);
 
                 IHost host = HostBuilderHelper.CreateHostBuilder(settings)
-<<<<<<< HEAD
-                    .ConfigureServices(authConfiguration, noHttpEgress, settings)
-=======
-                    .Configure(authConfiguration, noHttpEgress)
->>>>>>> 03f39ad2
+                    .Configure(authConfiguration, noHttpEgress, settings)
                     .Build();
 
                 try
@@ -88,11 +84,7 @@
             return 0;
         }
 
-<<<<<<< HEAD
-        private static IHostBuilder ConfigureServices(this IHostBuilder builder, AuthConfiguration authenticationOptions, bool noHttpEgress, HostBuilderSettings settings)
-=======
-        private static IHostBuilder Configure(this IHostBuilder builder, AuthConfiguration authenticationOptions, bool noHttpEgress)
->>>>>>> 03f39ad2
+        private static IHostBuilder Configure(this IHostBuilder builder, AuthConfiguration authenticationOptions, bool noHttpEgress, HostBuilderSettings settings)
         {
             return builder.ConfigureServices((HostBuilderContext context, IServiceCollection services) =>
             {
