--- conflicted
+++ resolved
@@ -906,7 +906,6 @@
 0. providerName: The name of the provider that failed validation.
 1. errorMessage: The validation failure message</comment>
   </data>
-<<<<<<< HEAD
   <data name="FeatureName_ParameterCapturing" xml:space="preserve">
     <value>Parameter Capturing</value>
   </data>
@@ -918,7 +917,7 @@
   </data>
   <data name="LogFormatString_UnableToApplyInProcessFeatureFlags" xml:space="preserve">
     <value>Unable to apply in process feature flags.</value>
-=======
+  </data>
   <data name="LogFormatString_ProfilerRuntimeIdentifier" xml:space="preserve">
     <value>Using '{runtimeIdentifier}' profiler runtime identifier. Source: {source}</value>
   </data>
@@ -931,6 +930,5 @@
   <data name="LogFormatString_StartupHookApplyFailed" xml:space="preserve">
     <value>Failed to apply the startup hook. Not all in process features will be available.</value>
     <comment>Gets a string similar to "Failed to apply the startup hook. Not all in process features will be available."</comment>
->>>>>>> 6f8500bb
   </data>
 </root>