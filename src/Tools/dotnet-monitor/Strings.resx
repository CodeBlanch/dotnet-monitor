--- conflicted
+++ resolved
@@ -188,7 +188,6 @@
 1 Format Parameter:
 0. intermediateFileDirectory: The directory where the intermediate file was attempted to be created.</comment>
   </data>
-<<<<<<< HEAD
   <data name="ErrorMessage_ExtensionLaunchFailed" xml:space="preserve">
     <value>The extension '{extensionName}' failed to launch.</value>
     <comment>Gets the format string for a launch failure.
@@ -197,10 +196,9 @@
   <data name="ErrorMessage_ExtensionNotFound" xml:space="preserve">
     <value>Failed to locate extension '{0}'.</value>
     <comment>Gets the error message string for ExtensionNotFoundException. 1 Format parameter: extensionMoniker</comment>
-=======
+  </data>
   <data name="ErrorMessage_ExpectedToFindSharedLibrariesAtPath" xml:space="preserve">
     <value>Expected to find shared libraries at '{0}'.</value>
->>>>>>> 03f39ad2
   </data>
   <data name="ErrorMessage_FieldMustBeLessThanOtherField" xml:space="preserve">
     <value>The value of field {0} must be less than the value of field {1}.</value>
@@ -619,7 +617,6 @@
   <data name="LogFormatString_ExperienceSurvey" xml:space="preserve">
     <value>Tell us about your experience with dotnet monitor: {link}</value>
   </data>
-<<<<<<< HEAD
   <data name="LogFormatString_ExtensionConfigured" xml:space="preserve">
     <value>Extension '{extensionPath}' started process {pid}, configuration sent.</value>
     <comment>Gets the format string that is printed in the 67:ExtensionConfigured event.
@@ -717,13 +714,12 @@
 2 Format Parameters:
 1. extensionPath: Path to the executable extension
 2. cmdArgs: the commandline arguments being passed to the executable</comment>
-=======
+  </data>
   <data name="LogFormatString_ExperimentalFeatureEnabled" xml:space="preserve">
     <value>Experimental feature '{name}' is enabled.</value>
   </data>
   <data name="LogFormatString_FailedInitializeSharedLibraryStorage" xml:space="preserve">
     <value>Failed to initialize shared library storage.</value>
->>>>>>> 03f39ad2
   </data>
   <data name="LogFormatString_GetEnvironmentVariable" xml:space="preserve">
     <value>Getting the environment variable {variableName} from process {processId}.</value>
