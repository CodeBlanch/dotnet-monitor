--- conflicted
+++ resolved
@@ -33,11 +33,7 @@
             _sharedLibraryService = sharedLibraryService;
         }
 
-<<<<<<< HEAD
-        public async Task<bool> CheckAsync(IEndpointInfo endpointInfo, CancellationToken token, bool logInstructions = false)
-=======
         public async Task<bool> ApplyStartupHook(IEndpointInfo endpointInfo, CancellationToken token)
->>>>>>> 6f8500bb
         {
             if (endpointInfo.RuntimeVersion.Major >= 8)
             {
