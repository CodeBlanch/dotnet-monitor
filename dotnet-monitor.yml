--- conflicted
+++ resolved
@@ -74,57 +74,6 @@
     # Pack, sign, and publish manifest
     - template: /eng/pipelines/jobs/pack-sign-publish.yml
 
-<<<<<<< HEAD
-    # Pack, sign, and publish
-    - template: /eng/common/templates/job/job.yml
-      parameters:
-        name: Pack_Sign
-        displayName: Pack and Sign
-        dependsOn:
-        - Windows_x64_Release
-        - Windows_x86_Release
-        - Windows_arm64_Release
-        - Linux_x64_Release
-        - Linux_arm64_Release
-        - Linux_Musl_x64_Release
-        - Linux_Musl_arm64_Release
-        - MacOS_x64_Release
-        - MacOS_arm64_Release
-        - Generate_TPN
-        pool:
-          name: NetCore1ESPool-Internal
-          demands: ImageOverride -equals 1es-windows-2019
-        enablePublishUsingPipelines: true
-        enableMicrobuild: true
-        artifacts:
-          download:
-            name: Build_Release
-          publish:
-            artifacts:
-              name: Artifacts_Pack_Sign
-            logs:
-              name: Logs_Pack_Sign
-            manifests: true
-        variables:
-        - _BuildConfig: Release
-        - _SignType: real
-        steps:
-        - task: DownloadPipelineArtifact@2
-          displayName: Download TPN
-          inputs:
-            buildType: current
-            artifactName: 'THIRD-PARTY-NOTICES'
-            targetPath: '$(Build.SourcesDirectory)'
-        - script: >-
-            $(Build.SourcesDirectory)/eng/cipacksignpublish.cmd
-            /p:TeamName=$(_TeamName)
-            /p:OfficialBuildId=$(BUILD.BUILDNUMBER)
-            /p:DotNetSignType=real
-            /p:DotNetPublishUsingPipelines=true
-            /p:ThirdPartyNoticesFilePath='$(Build.SourcesDirectory)/$(_TPNFile)'
-          displayName: Pack, Sign, and Publish
-=======
->>>>>>> 349ece12
     # Register with BAR
     - template: /eng/common/templates/job/publish-build-assets.yml
       parameters:
