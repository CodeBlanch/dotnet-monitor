{
  "policy": {
    "additionalMonthsOfSupportOnNewMinorRelease": 3,
    "cleanupUnsupportedReleasesAfterMonths": 12
  },
  "preview": [
    "8.0"
  ],
  "supported": [
    "7.2",
    "7.1",
    "6.3"
  ],
  "unsupported": [
    "7.0",
    "6.2",
    "6.1"
  ],
  "releases": {
    "6.1": {
      "tag": "v6.1.4",
      "minorReleaseDate": "2022-02-17T00:00:00.000Z",
      "patchReleaseDate": "2022-08-09T00:00:00.000Z",
      "supportedFrameworks": [
        "netcoreapp3.1 (with major roll forward)",
        "net6.0"
      ],
      "outOfSupportDate": "2022-09-14T00:00:00.000Z"
    },
    "6.2": {
      "tag": "v6.2.2",
      "minorReleaseDate": "2022-06-14T00:00:00.000Z",
      "patchReleaseDate": "2022-08-09T00:00:00.000Z",
      "supportedFrameworks": [
        "netcoreapp3.1 (with major roll forward)",
        "net6.0"
      ],
      "outOfSupportDate": "2023-01-11T00:00:00.000Z"
    },
    "6.3": {
      "tag": "v6.3.2",
      "minorReleaseDate": "2022-10-11T00:00:00.000Z",
      "patchReleaseDate": "2023-02-14T00:00:00.000Z",
      "supportedFrameworks": [
        "netcoreapp3.1 (with major roll forward)",
        "net6.0"
      ]
    },
    "7.0": {
      "tag": "v7.0.2",
      "minorReleaseDate": "2022-11-11T00:00:00.000Z",
      "patchReleaseDate": "2023-02-14T00:00:00.000Z",
      "supportedFrameworks": [
        "net6.0",
        "net7.0"
      ],
      "outOfSupportDate": "2023-06-14T00:00:00.000Z"
    },
    "7.1": {
      "tag": "v7.1.1",
      "minorReleaseDate": "2023-03-14T00:00:00.000Z",
      "patchReleaseDate": "2023-04-11T00:00:00.000Z",
      "supportedFrameworks": [
        "net6.0",
        "net7.0"
      ],
      "outOfSupportDate": "2023-09-13T00:00:00.000Z"
    },
    "8.0": {
<<<<<<< HEAD
      "tag": "v8.0.0-preview.4.23260.4",
      "minorReleaseDate": "2023-05-16T00:00:00.000Z",
      "patchReleaseDate": "2023-05-16T00:00:00.000Z",
=======
      "tag": "v8.0.0-preview.5.23307.11",
      "minorReleaseDate": "2023-06-13T00:00:00.000Z",
      "patchReleaseDate": "2023-06-13T00:00:00.000Z",
>>>>>>> 44455b58
      "supportedFrameworks": [
        "net6.0",
        "net8.0"
      ]
    },
    "7.2": {
      "tag": "v7.2.0",
      "minorReleaseDate": "2023-06-13T00:00:00.000Z",
      "patchReleaseDate": "2023-06-13T00:00:00.000Z",
      "supportedFrameworks": [
        "net6.0",
        "net7.0"
      ]
    }
  }
}<|MERGE_RESOLUTION|>--- conflicted
+++ resolved
@@ -67,15 +67,9 @@
       "outOfSupportDate": "2023-09-13T00:00:00.000Z"
     },
     "8.0": {
-<<<<<<< HEAD
-      "tag": "v8.0.0-preview.4.23260.4",
-      "minorReleaseDate": "2023-05-16T00:00:00.000Z",
-      "patchReleaseDate": "2023-05-16T00:00:00.000Z",
-=======
       "tag": "v8.0.0-preview.5.23307.11",
       "minorReleaseDate": "2023-06-13T00:00:00.000Z",
       "patchReleaseDate": "2023-06-13T00:00:00.000Z",
->>>>>>> 44455b58
       "supportedFrameworks": [
         "net6.0",
         "net8.0"
