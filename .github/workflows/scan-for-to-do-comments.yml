--- conflicted
+++ resolved
@@ -18,11 +18,7 @@
         run: |
           trimmed_comment=$(echo "$COMMENT_BODY" | sed 's|/TODO ||I')
           mkdir -p ./issue
-<<<<<<< HEAD
-          echo -n $trimmed_comment > ./issue/issue-title
-=======
           echo -n "$trimmed_comment" > ./issue/issue-title
->>>>>>> 1b634092
           echo -n "$COMMENT_URL" > ./issue/issue-url
           echo -n "$COMMENT_AUTHOR" > ./issue/issue-user
         env:
