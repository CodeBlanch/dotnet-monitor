--- conflicted
+++ resolved
@@ -9,11 +9,7 @@
     schedule:
       interval: "daily"
     target-branch: "main"
-<<<<<<< HEAD
-#@ for branch in ["main", "release/7.x", "release/7.2", "release/7.1", "release/7.0", "release/6.x"]:
-=======
 #@ for branch in ["main", "release/7.x", "release/7.2", "release/7.1", "release/6.x"]:
->>>>>>> 44455b58
 #@ commit_prefix = "[" + branch + "] "
   - package-ecosystem: "nuget"
     directory: "/eng/dependabot"
