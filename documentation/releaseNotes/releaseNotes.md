--- conflicted
+++ resolved
@@ -1,15 +1,6 @@
 Today we are releasing the next official preview of the `dotnet monitor` tool. This release includes:
 
-<<<<<<< HEAD
-- Delete endpoint on startup (#2178)
-- Fixed memory leak in authentication handler (#2165)
-- Fixed duplication of metrics (#2149)
-- Add `CollectLiveMetrics` collection rule action (#2119)
-- Update Azure.Storage.Blobs to 12.13.0 (#2218)
-- Update Azure.Storage.Queues to 12.11.0 (#2218)
-=======
 - ⚠️ [Here is a breaking change we did and its work item] (#737)
 - [Here is a new feature we added and its work item] (#737)
 
-\*⚠️ **_indicates a breaking change_**
->>>>>>> 1e68999d
+\*⚠️ **_indicates a breaking change_**