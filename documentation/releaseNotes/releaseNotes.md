Today we are releasing the next official preview of the `dotnet monitor` tool. This release includes:

<<<<<<< HEAD
- Added HTTP route `/collectionrules` to inspect collection rule state (#1829)
- Allow specifying JSON configuration file via command line (#1990)
- Better exception handling and logging for certain scenarios (#2022)
- Updated Newtonsoft.Json to 13.0.1 (#2055)
=======
- Delete endpoint on startup (#2178)
- Fixed memory leak in authentication handler (#2165)
- Fixed duplication of metrics (#2149)
- Add `CollectLiveMetrics` collection rule action (#2119)
>>>>>>> 87404bbd
<|MERGE_RESOLUTION|>--- conflicted
+++ resolved
@@ -1,13 +1,6 @@
 Today we are releasing the next official preview of the `dotnet monitor` tool. This release includes:
 
-<<<<<<< HEAD
-- Added HTTP route `/collectionrules` to inspect collection rule state (#1829)
-- Allow specifying JSON configuration file via command line (#1990)
-- Better exception handling and logging for certain scenarios (#2022)
-- Updated Newtonsoft.Json to 13.0.1 (#2055)
-=======
 - Delete endpoint on startup (#2178)
 - Fixed memory leak in authentication handler (#2165)
 - Fixed duplication of metrics (#2149)
-- Add `CollectLiveMetrics` collection rule action (#2119)
->>>>>>> 87404bbd
+- Add `CollectLiveMetrics` collection rule action (#2119)