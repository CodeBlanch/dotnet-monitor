--- conflicted
+++ resolved
@@ -848,66 +848,6 @@
           }
         }
       }
-<<<<<<< HEAD
-=======
-    },
-    "ProcessFilterDescriptor": {
-      "type": "object",
-      "additionalProperties": false,
-      "required": [
-        "Key",
-        "Value"
-      ],
-      "properties": {
-        "Key": {
-          "description": "The criteria used to compare against the target process.",
-          "oneOf": [
-            {
-              "$ref": "#/definitions/ProcessFilterKey"
-            }
-          ]
-        },
-        "Value": {
-          "type": "string",
-          "description": "The value of the criteria used to compare against the target process.",
-          "minLength": 1
-        },
-        "MatchType": {
-          "description": "Type of match to use against the process criteria.",
-          "default": "Exact",
-          "oneOf": [
-            {
-              "$ref": "#/definitions/ProcessFilterType"
-            }
-          ]
-        }
-      }
-    },
-    "ProcessFilterKey": {
-      "type": "string",
-      "description": "",
-      "x-enumNames": [
-        "ProcessId",
-        "ProcessName",
-        "CommandLine"
-      ],
-      "enum": [
-        "ProcessId",
-        "ProcessName",
-        "CommandLine"
-      ]
-    },
-    "ProcessFilterType": {
-      "type": "string",
-      "description": "",
-      "x-enumNames": [
-        "Exact",
-        "Contains"
-      ],
-      "enum": [
-        "Exact",
-        "Contains"
-      ]
     },
     "JsonConsoleFormatterOptions": {
       "title": "JsonConsoleFormatterOptions",
@@ -1054,7 +994,6 @@
           "default": false
         }
       }
->>>>>>> 3daea36e
     }
   }
 }